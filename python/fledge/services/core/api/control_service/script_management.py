# -*- coding: utf-8 -*-

# FLEDGE_BEGIN
# See: http://fledge-iot.readthedocs.io/
# FLEDGE_END

import json
import logging
import datetime

from aiohttp import web

from fledge.common import logger
from fledge.common.configuration_manager import ConfigurationManager
from fledge.common.storage_client.exceptions import StorageServerError
from fledge.common.storage_client.payload_builder import PayloadBuilder
from fledge.common.web.middleware import has_permission
from fledge.services.core import connect
from fledge.services.core import server
from fledge.services.core.scheduler.entities import Schedule, ManualSchedule
from fledge.services.core.api.control_service.exceptions import *


__author__ = "Ashish Jabble"
__copyright__ = "Copyright (c) 2021 Dianomic Systems Inc."
__license__ = "Apache 2.0"
__version__ = "${VERSION}"

_help = """
    -----------------------------------------------------------------------
    | GET POST            | /fledge/control/script                        |
    | GET PUT DELETE      | /fledge/control/script/{script_name}          |
    | GET                 | /fledge/control/script/schedule               |
    | POST                | /fledge/control/script/{script_name}/schedule |
    -----------------------------------------------------------------------
"""

_logger = logger.setup(__name__, level=logging.INFO)


def setup(app):
    # schedules
    app.router.add_route('GET', '/fledge/control/script/schedule', get_all_schedules)
    app.router.add_route('GET', '/fledge/control/script/{script_name}/schedule', get_schedule_by_name)
    app.router.add_route('POST', '/fledge/control/script/{script_name}/schedule', add_schedule_and_configuration)

    # CRUD's
    app.router.add_route('POST', '/fledge/control/script', add)
    app.router.add_route('GET', '/fledge/control/script', get_all)
    app.router.add_route('GET', '/fledge/control/script/{script_name}', get_by_name)
    app.router.add_route('PUT', '/fledge/control/script/{script_name}', update)
    app.router.add_route('DELETE', '/fledge/control/script/{script_name}', delete)


async def get_all_schedules(request: web.Request) -> web.Response:
    """ Get list of automation script type schedule

    :Example:
        curl -H "authorization: $AUTH_TOKEN" -sX GET http://localhost:8081/fledge/control/script/schedule
    """
    schedule_list = await server.Server.scheduler.get_schedules()
    schedules = []
    for sch in schedule_list:
        if sch.process_name == "automation_script":
            schedules.append({
                'id': str(sch.schedule_id),
                'name': sch.name,
                'processName': sch.process_name,
                'type': Schedule.Type(int(sch.schedule_type)).name,
                'repeat': 0,
                'time': 0,
                'day': sch.day,
                'exclusive': sch.exclusive,
                'enabled': sch.enabled
            })
    return web.json_response({'schedules': schedules})


async def get_schedule_by_name(request: web.Request) -> web.Response:
    """ Get script schedule by name

    :Example:
        curl -H "authorization: $AUTH_TOKEN" -sX GET http://localhost:8081/fledge/control/script/testScript/schedule
    """
    name = request.match_info.get('script_name', None)
    schedule = {}
    try:
        schedule_list = await server.Server.scheduler.get_schedules()
        for sch in schedule_list:
            if sch.name == name and sch.process_name == "automation_script":
                schedule = {
                    'id': str(sch.schedule_id),
                    'name': sch.name,
                    "processName": sch.process_name,
                    'type': Schedule.Type(int(sch.schedule_type)).name,
                    'repeat': 0,
                    'time': 0,
                    'day': sch.day,
                    'exclusive': sch.exclusive,
                    'enabled': sch.enabled
                }
                break
        if not schedule:
            raise ValueError('No schedule found for {} script.'.format(name))
    except ValueError as err:
        msg = str(err)
        raise web.HTTPNotFound(reason=msg, body=json.dumps({"message": msg}))
    except Exception as ex:
        msg = str(ex)
        raise web.HTTPInternalServerError(reason=msg, body=json.dumps({"message": msg}))
    else:
        return web.json_response(schedule)


@has_permission("admin")
async def add_schedule_and_configuration(request: web.Request) -> web.Response:
    """ Create a schedule and configuration category for the task

    :Example:
        curl -H "authorization: $AUTH_TOKEN" -sX POST http://localhost:8081/fledge/control/script/testScript/schedule
    """
    try:
        name = request.match_info.get('script_name', None)
        storage = connect.get_storage_async()
        payload = PayloadBuilder().SELECT("name", "steps", "acl").WHERE(['name', '=', name]).payload()
        result = await storage.query_tbl_with_payload('control_script', payload)
        if 'rows' in result:
            if result['rows']:
                # QUERY: Can have multiple schedules for a script with same name as schedule POST allows?
                # Create schedule for an automation script
                manual_schedule = ManualSchedule()
                # Set schedule fields
                manual_schedule.name = name
                manual_schedule.process_name = 'automation_script'
                manual_schedule.repeat = datetime.timedelta(seconds=0)
                manual_schedule.enabled = True
                manual_schedule.exclusive = True
                await server.Server.scheduler.save_schedule(manual_schedule)
                # Set the schedule id
                schedule_id = manual_schedule.schedule_id
                # Add schedule_id to the schedule queue
                await server.Server.scheduler.queue_task(schedule_id)
                # Create configuration category for a task
                cf_mgr = ConfigurationManager(connect.get_storage_async())
                category_value = {"write": {"default": json.dumps(result['rows'][0]['steps'][0]['write']['values']),
                                            "description": "Dispatcher write",
                                            "type": "JSON"}}
                category_desc = "{} configuration for task".format(name)
                await cf_mgr.create_category(category_name=name, category_description=category_desc,
                                             category_value=category_value)
                await cf_mgr.create_child_category("dispatcher", [name])
            else:
                raise NameNotFoundError('Script with name {} is not found.'.format(name))
        else:
            raise StorageServerError(result)
    except StorageServerError as err:
        msg = "Storage error: {}".format(str(err))
        raise web.HTTPInternalServerError(reason=msg, body=json.dumps({"message": msg}))
    except NameNotFoundError as err:
        msg = str(err)
        raise web.HTTPNotFound(reason=msg, body=json.dumps({"message": msg}))
    except Exception as ex:
        msg = str(ex)
        raise web.HTTPInternalServerError(reason=msg, body=json.dumps({"message": msg}))
    else:
        msg = "Schedule and configuration is created for an automation script with name {}".format(name)
        return web.json_response({"message": msg})


async def get_all(request: web.Request) -> web.Response:
    """ Get list of all scripts

    :Example:
        curl -H "authorization: $AUTH_TOKEN" -sX GET http://localhost:8081/fledge/control/script
    """
    storage = connect.get_storage_async()
    payload = PayloadBuilder().SELECT("name", "steps", "acl").payload()
    result = await storage.query_tbl_with_payload('control_script', payload)
    return web.json_response({"scripts": result['rows']})


async def get_by_name(request: web.Request) -> web.Response:
    """ Get a named script

    :Example:
        curl -H "authorization: $AUTH_TOKEN" -sX GET http://localhost:8081/fledge/control/script/testScript
    """
    try:
        name = request.match_info.get('script_name', None)
        storage = connect.get_storage_async()
        payload = PayloadBuilder().SELECT("name", "steps", "acl").WHERE(['name', '=', name]).payload()
        result = await storage.query_tbl_with_payload('control_script', payload)
        if 'rows' in result:
            if result['rows']:
                script_info = result['rows'][0]
            else:
                raise NameNotFoundError('Script with name {} is not found.'.format(name))
        else:
            raise StorageServerError(result)
    except StorageServerError as err:
        msg = "Storage error: {}".format(str(err))
        raise web.HTTPInternalServerError(reason=msg, body=json.dumps({"message": msg}))
    except NameNotFoundError as err:
        msg = str(err)
        raise web.HTTPNotFound(reason=msg, body=json.dumps({"message": msg}))
    except Exception as ex:
        msg = str(ex)
        raise web.HTTPInternalServerError(reason=msg, body=json.dumps({"message": msg}))
    else:
        return web.json_response(script_info)


@has_permission("admin")
async def add(request: web.Request) -> web.Response:
    """ Add a script

    :Example:
        curl -H "authorization: $AUTH_TOKEN" -sX POST http://localhost:8081/fledge/control/script -d '{"name": "testScript", "steps": [{"write": {"order": 0, "service": "modbus1", "values": {"speed": "$requestedSpeed$", "fan": "1200"}, "condition": {"key": "requestedSpeed", "condition": "<", "value": "2000"}}}, {"delay": {"order": 1, "duration": 1500}}]}'
        curl -H "authorization: $AUTH_TOKEN" -sX POST http://localhost:8081/fledge/control/script -d '{"name": "test", "steps": [], "acl": "testACL"}'
    """
    try:
        data = await request.json()
        name = data.get('name', None)
        steps = data.get('steps', None)
        acl = data.get('acl', None)
        if name is None:
            raise ValueError('Script name is required.')
        else:
            if not isinstance(name, str):
                raise TypeError('Script name must be a string.')
            name = name.strip()
            if name == "":
                raise ValueError('Script name cannot be empty.')
        if steps is None:
            raise ValueError('steps parameter is required.')
        if not isinstance(steps, list):
            raise ValueError('steps must be a list.')
        if acl is not None:
            if not isinstance(acl, str):
                raise ValueError('ACL name must be a string.')
            acl = acl.strip()
        _steps = _validate_steps_and_convert_to_str(steps)
        result = {}
        storage = connect.get_storage_async()
        # Check duplicate script record
        payload = PayloadBuilder().SELECT("name").WHERE(['name', '=', name]).payload()
        get_control_script_name_result = await storage.query_tbl_with_payload('control_script', payload)
        if get_control_script_name_result['count'] == 0:
            payload = PayloadBuilder().INSERT(name=name, steps=_steps).payload()
            if acl is not None:
                # Check the existence of valid ACL record
                acl_payload = PayloadBuilder().SELECT("name").WHERE(['name', '=', acl]).payload()
                acl_result = await storage.query_tbl_with_payload('control_acl', acl_payload)
                if 'rows' in acl_result:
                    if acl_result['rows']:
                        payload = PayloadBuilder().INSERT(name=name, steps=_steps, acl=acl).payload()
                    else:
                        raise NameNotFoundError('ACL with name {} is not found.'.format(acl))
                else:
                    raise StorageServerError(acl_result)
            # Insert the script record
            insert_control_script_result = await storage.insert_into_tbl("control_script", payload)
            if 'response' in insert_control_script_result:
                if insert_control_script_result['response'] == "inserted":
                    result = {"name": name, "steps": json.loads(_steps)}
                    if acl is not None:
                        # Append ACL into response if acl exists in payload
                        result["acl"] = acl
            else:
                raise StorageServerError(insert_control_script_result)
        else:
            msg = 'Script with name {} already exists.'.format(name)
            raise DuplicateNameError(msg)
    except StorageServerError as err:
        msg = "Storage error: {}".format(str(err))
        raise web.HTTPInternalServerError(reason=msg, body=json.dumps({"message": msg}))
    except DuplicateNameError as err:
        msg = str(err)
        raise web.HTTPConflict(reason=msg, body=json.dumps({"message": msg}))
    except NameNotFoundError as err:
        msg = str(err)
        raise web.HTTPNotFound(reason=msg, body=json.dumps({"message": msg}))
    except (TypeError, ValueError) as err:
        msg = str(err)
        raise web.HTTPBadRequest(reason=msg, body=json.dumps({"message": msg}))
    except Exception as ex:
        msg = str(ex)
        raise web.HTTPInternalServerError(reason=msg, body=json.dumps({"message": msg}))
    else:
        return web.json_response(result)


@has_permission("admin")
async def update(request: web.Request) -> web.Response:
    """ Update a script
    Only the steps & ACL parameters can be updated

    :Example:
        curl -H "authorization: $AUTH_TOKEN" -sX PUT http://localhost:8081/fledge/control/script/testScript -d '{"steps": []}'
        curl -H "authorization: $AUTH_TOKEN" -sX PUT http://localhost:8081/fledge/control/script/test -d '{"steps": [{"delay": {"order": 0, "duration": 12}}], "acl": "testACL"}'
    """
    try:
        name = request.match_info.get('script_name', None)
        data = await request.json()
        steps = data.get('steps', None)
        acl = data.get('acl', None)
        if steps is None and acl is None:
            raise ValueError("Nothing to update for the given payload.")
        if steps is not None and not isinstance(steps, list):
            raise ValueError('steps must be a list.')
        if acl is not None:
            if not isinstance(acl, str):
                raise ValueError('ACL must be a string.')
            acl = acl.strip()
        set_values = {}
        if steps is not None:
            set_values["steps"] = _validate_steps_and_convert_to_str(steps)
        storage = connect.get_storage_async()
        # Check existence of script record
        payload = PayloadBuilder().SELECT("name").WHERE(['name', '=', name]).payload()
        result = await storage.query_tbl_with_payload('control_script', payload)
        message = ""
        if 'rows' in result:
            if result['rows']:
                if acl is not None:
                    if len(acl):
                        # Check the existence of valid ACL record
                        acl_payload = PayloadBuilder().SELECT("name").WHERE(['name', '=', acl]).payload()
                        acl_result = await storage.query_tbl_with_payload('control_acl', acl_payload)
                        if 'rows' in acl_result:
                            if not acl_result['rows']:
                                raise NameNotFoundError('ACL with name {} is not found.'.format(acl))
                        else:
                            raise StorageServerError(acl_result)
                    set_values["acl"] = acl
                # Update script record
                update_query = PayloadBuilder()
                update_query.SET(**set_values).WHERE(['name', '=', name])
                update_result = await storage.update_tbl("control_script", update_query.payload())
                if 'response' in update_result:
                    if update_result['response'] == "updated":
                        message = "Control script {} updated successfully.".format(name)
                else:
                    raise StorageServerError(update_result)
            else:
                raise NameNotFoundError('No such {} script found.'.format(name))
        else:
            raise StorageServerError(result)
    except StorageServerError as err:
        msg = "Storage error: {}".format(str(err))
        raise web.HTTPInternalServerError(reason=msg, body=json.dumps({"message": msg}))
    except NameNotFoundError as err:
        msg = str(err)
        raise web.HTTPNotFound(reason=msg, body=json.dumps({"message": msg}))
    except (TypeError, ValueError) as err:
        msg = str(err)
        raise web.HTTPBadRequest(reason=msg, body=json.dumps({"message": msg}))
    except Exception as ex:
        msg = str(ex)
        raise web.HTTPInternalServerError(reason=msg, body=json.dumps({"message": msg}))
    else:
        return web.json_response({"message": message})


@has_permission("admin")
async def delete(request: web.Request) -> web.Response:
    """ Delete a script

    :Example:
        curl -H "authorization: $AUTH_TOKEN" -sX DELETE http://localhost:8081/fledge/control/script/test
    """
    try:
        name = request.match_info.get('script_name', None)
        storage = connect.get_storage_async()
        payload = PayloadBuilder().SELECT("name").WHERE(['name', '=', name]).payload()
        result = await storage.query_tbl_with_payload('control_script', payload)
        message = ""
        if 'rows' in result:
            if result['rows']:
                payload = PayloadBuilder().WHERE(['name', '=', name]).payload()
                delete_result = await storage.delete_from_tbl("control_script", payload)
                if 'response' in delete_result:
                    if delete_result['response'] == "deleted":
                        message = "{} script deleted successfully.".format(name)
                else:
                    raise StorageServerError(delete_result)
            else:
                raise NameNotFoundError('No such {} script found.'.format(name))
        else:
            raise StorageServerError(result)
    except StorageServerError as err:
        msg = "Storage error: {}".format(str(err))
        raise web.HTTPInternalServerError(reason=msg, body=json.dumps({"message": msg}))
    except NameNotFoundError as err:
        msg = str(err)
        raise web.HTTPNotFound(reason=msg, body=json.dumps({"message": msg}))
    except Exception as ex:
        msg = str(ex)
        raise web.HTTPInternalServerError(reason=msg, body=json.dumps({"message": msg}))
    else:
        return web.json_response({"message": message})


<<<<<<< HEAD
=======
@has_permission("admin")
async def add_schedule_and_configuration_for_script(request: web.Request) -> web.Response:
    """ Create a schedule and configuration category for the task

    :Example:
        curl -H "authorization: $AUTH_TOKEN" -sX POST http://localhost:8081/fledge/control/script/testScript/schedule
        curl -H "authorization: $AUTH_TOKEN" -sX POST http://localhost:8081/fledge/control/script/testScript/schedule -d '{"parameters": {"foobar": 0.8}}'
    """
    params = None
    try:
        data = await request.json()
        params = data.get('parameters')
        if params is None:
            msg = "parameters field is required."
            return web.HTTPBadRequest(reason=msg, body=json.dumps({"message": msg}))
        if not isinstance(params, dict):
            msg = "parameters must be a dictionary."
            return web.HTTPBadRequest(reason=msg, body=json.dumps({"message": msg}))
        if not params:
            msg = "parameters cannot be an empty."
            return web.HTTPBadRequest(reason=msg, body=json.dumps({"message": msg}))
    except Exception:
        pass
    try:
        name = request.match_info.get('script_name', None)
        storage = connect.get_storage_async()
        payload = PayloadBuilder().SELECT("name", "steps", "acl").WHERE(['name', '=', name]).payload()
        result = await storage.query_tbl_with_payload('control_script', payload)
        if 'rows' in result:
            if result['rows']:
                write_steps, macros_used_in_write_steps = _validate_write_steps(result['rows'][0]['steps'])
                if not write_steps:
                    msg = 'write steps KV pair is missing for {} script.'.format(name)
                    return web.HTTPBadRequest(reason=msg, body=json.dumps({"message": msg}))
                if params is not None:
                    for p in params:
                        if p not in macros_used_in_write_steps:
                            msg = '{} param is not found in write steps for {} script.'.format(p, name)
                            return web.HTTPNotFound(reason=msg, body=json.dumps({"message": msg}))
                if params is not None:
                    for w in write_steps:
                        for k, v in w['values'].items():
                            if any(p in v for p in params):
                                w['values'][k] = params[v[1:-1]]
                # Create schedule for an automation script
                schedule_list = await server.Server.scheduler.get_schedules()
                for sch in schedule_list:
                    if sch.name == name and sch.process_name == "automation_script":
                        msg = '{} schedule already exists.'.format(name)
                        return web.HTTPBadRequest(reason=msg, body=json.dumps({"message": msg}))
                manual_schedule = ManualSchedule()
                # Set schedule fields
                manual_schedule.name = name
                manual_schedule.process_name = 'automation_script'
                manual_schedule.repeat = datetime.timedelta(seconds=0)
                manual_schedule.enabled = True
                manual_schedule.exclusive = True
                await server.Server.scheduler.save_schedule(manual_schedule)
                # Set the schedule id
                schedule_id = manual_schedule.schedule_id
                # Add schedule_id to the schedule queue
                await server.Server.scheduler.queue_task(schedule_id)
                # Create configuration category for a task
                cf_mgr = ConfigurationManager(connect.get_storage_async())
                category_value = {"write": {"default": json.dumps(write_steps),
                                            "description": "Dispatcher write operation using automation script",
                                            "type": "JSON"}}
                category_desc = "{} configuration for task".format(name)
                await cf_mgr.create_category(category_name=name, category_description=category_desc,
                                             category_value=category_value, keep_original_items=True)
                # Create Parent-child relation
                await cf_mgr.create_child_category("dispatcher", [name])
            else:
                raise NameNotFoundError('Script with name {} is not found.'.format(name))
        else:
            raise StorageServerError(result)
    except StorageServerError as err:
        msg = "Storage error: {}".format(str(err))
        raise web.HTTPInternalServerError(reason=msg, body=json.dumps({"message": msg}))
    except (ValueError, NameNotFoundError) as err:
        msg = str(err)
        raise web.HTTPNotFound(reason=msg, body=json.dumps({"message": msg}))
    except (KeyError, RuntimeError) as err:
        msg = str(err)
        raise web.HTTPBadRequest(reason=msg, body=json.dumps({"message": msg}))
    except Exception as ex:
        msg = str(ex)
        raise web.HTTPInternalServerError(reason=msg, body=json.dumps({"message": msg}))
    else:
        msg = "Schedule and configuration is created for an automation script with name {}".format(name)
        return web.json_response({"message": msg})


def _validate_write_steps(steps: list) -> tuple:
    write_step_values = []
    macro_step_values = []
    for k in steps:
        for k1, v1 in k.items():
            if k1 == 'write':
                for k2, v2 in v1['values'].items():
                    if v2.startswith("$") and v2.endswith("$"):
                        macro_step_values.append(v2[1:-1])
                write_step_values.append(v1)
    return write_step_values, macro_step_values


>>>>>>> f4dbb8b3
def _validate_steps_and_convert_to_str(payload: list) -> str:
    """
    NOTE: We cannot really check the internal KV pairs in steps as they related to configuration of plugin.
          And only do the type check of step and for each item it should have order KV pair along its unique value.

          Also steps supported types are hardcoded at the moment, we may add new API to get the types
          so that any client can use from there itself.
          For example:
          GUI client has also prepared this list by their own to show down in the dropdown.
          Therefore if any new/update type is introduced with the current scenario both sides needs to be changed
    """
    steps_supported_types = ["configure", "delay", "operation", "script", "write"]
    unique_order_items = []
    if payload:
        for p in payload:
            if isinstance(p, dict):
                for k, v in p.items():
                    if k not in steps_supported_types:
                        raise TypeError('{} is an invalid step. Supported step types are {} '
                                        'with case-sensitive.'.format(k, steps_supported_types))
                    else:
                        if isinstance(v, dict):
                            if 'order' not in v:
                                raise ValueError('order key is missing for {} step.'.format(k))
                            else:
                                if isinstance(v['order'], int):
                                    if v['order'] not in unique_order_items:
                                        unique_order_items.append(v['order'])
                                    else:
                                        raise ValueError('order with value {} is also found in {}. '
                                                         'It should be unique for each step item.'.format(
                                            v['order'], k))
                                else:
                                    raise TypeError('order should be an integer for {} step.'.format(k))
                        else:
                            raise ValueError("For {} step nested elements should be in dictionary.".format(k))
            else:
                raise ValueError('Steps should be in list of dictionaries.')
    # Convert steps payload list into string
    return json.dumps(payload)<|MERGE_RESOLUTION|>--- conflicted
+++ resolved
@@ -115,302 +115,10 @@
 @has_permission("admin")
 async def add_schedule_and_configuration(request: web.Request) -> web.Response:
     """ Create a schedule and configuration category for the task
-
-    :Example:
-        curl -H "authorization: $AUTH_TOKEN" -sX POST http://localhost:8081/fledge/control/script/testScript/schedule
-    """
-    try:
-        name = request.match_info.get('script_name', None)
-        storage = connect.get_storage_async()
-        payload = PayloadBuilder().SELECT("name", "steps", "acl").WHERE(['name', '=', name]).payload()
-        result = await storage.query_tbl_with_payload('control_script', payload)
-        if 'rows' in result:
-            if result['rows']:
-                # QUERY: Can have multiple schedules for a script with same name as schedule POST allows?
-                # Create schedule for an automation script
-                manual_schedule = ManualSchedule()
-                # Set schedule fields
-                manual_schedule.name = name
-                manual_schedule.process_name = 'automation_script'
-                manual_schedule.repeat = datetime.timedelta(seconds=0)
-                manual_schedule.enabled = True
-                manual_schedule.exclusive = True
-                await server.Server.scheduler.save_schedule(manual_schedule)
-                # Set the schedule id
-                schedule_id = manual_schedule.schedule_id
-                # Add schedule_id to the schedule queue
-                await server.Server.scheduler.queue_task(schedule_id)
-                # Create configuration category for a task
-                cf_mgr = ConfigurationManager(connect.get_storage_async())
-                category_value = {"write": {"default": json.dumps(result['rows'][0]['steps'][0]['write']['values']),
-                                            "description": "Dispatcher write",
-                                            "type": "JSON"}}
-                category_desc = "{} configuration for task".format(name)
-                await cf_mgr.create_category(category_name=name, category_description=category_desc,
-                                             category_value=category_value)
-                await cf_mgr.create_child_category("dispatcher", [name])
-            else:
-                raise NameNotFoundError('Script with name {} is not found.'.format(name))
-        else:
-            raise StorageServerError(result)
-    except StorageServerError as err:
-        msg = "Storage error: {}".format(str(err))
-        raise web.HTTPInternalServerError(reason=msg, body=json.dumps({"message": msg}))
-    except NameNotFoundError as err:
-        msg = str(err)
-        raise web.HTTPNotFound(reason=msg, body=json.dumps({"message": msg}))
-    except Exception as ex:
-        msg = str(ex)
-        raise web.HTTPInternalServerError(reason=msg, body=json.dumps({"message": msg}))
-    else:
-        msg = "Schedule and configuration is created for an automation script with name {}".format(name)
-        return web.json_response({"message": msg})
-
-
-async def get_all(request: web.Request) -> web.Response:
-    """ Get list of all scripts
-
-    :Example:
-        curl -H "authorization: $AUTH_TOKEN" -sX GET http://localhost:8081/fledge/control/script
-    """
-    storage = connect.get_storage_async()
-    payload = PayloadBuilder().SELECT("name", "steps", "acl").payload()
-    result = await storage.query_tbl_with_payload('control_script', payload)
-    return web.json_response({"scripts": result['rows']})
-
-
-async def get_by_name(request: web.Request) -> web.Response:
-    """ Get a named script
-
-    :Example:
-        curl -H "authorization: $AUTH_TOKEN" -sX GET http://localhost:8081/fledge/control/script/testScript
-    """
-    try:
-        name = request.match_info.get('script_name', None)
-        storage = connect.get_storage_async()
-        payload = PayloadBuilder().SELECT("name", "steps", "acl").WHERE(['name', '=', name]).payload()
-        result = await storage.query_tbl_with_payload('control_script', payload)
-        if 'rows' in result:
-            if result['rows']:
-                script_info = result['rows'][0]
-            else:
-                raise NameNotFoundError('Script with name {} is not found.'.format(name))
-        else:
-            raise StorageServerError(result)
-    except StorageServerError as err:
-        msg = "Storage error: {}".format(str(err))
-        raise web.HTTPInternalServerError(reason=msg, body=json.dumps({"message": msg}))
-    except NameNotFoundError as err:
-        msg = str(err)
-        raise web.HTTPNotFound(reason=msg, body=json.dumps({"message": msg}))
-    except Exception as ex:
-        msg = str(ex)
-        raise web.HTTPInternalServerError(reason=msg, body=json.dumps({"message": msg}))
-    else:
-        return web.json_response(script_info)
-
-
-@has_permission("admin")
-async def add(request: web.Request) -> web.Response:
-    """ Add a script
-
-    :Example:
-        curl -H "authorization: $AUTH_TOKEN" -sX POST http://localhost:8081/fledge/control/script -d '{"name": "testScript", "steps": [{"write": {"order": 0, "service": "modbus1", "values": {"speed": "$requestedSpeed$", "fan": "1200"}, "condition": {"key": "requestedSpeed", "condition": "<", "value": "2000"}}}, {"delay": {"order": 1, "duration": 1500}}]}'
-        curl -H "authorization: $AUTH_TOKEN" -sX POST http://localhost:8081/fledge/control/script -d '{"name": "test", "steps": [], "acl": "testACL"}'
-    """
-    try:
-        data = await request.json()
-        name = data.get('name', None)
-        steps = data.get('steps', None)
-        acl = data.get('acl', None)
-        if name is None:
-            raise ValueError('Script name is required.')
-        else:
-            if not isinstance(name, str):
-                raise TypeError('Script name must be a string.')
-            name = name.strip()
-            if name == "":
-                raise ValueError('Script name cannot be empty.')
-        if steps is None:
-            raise ValueError('steps parameter is required.')
-        if not isinstance(steps, list):
-            raise ValueError('steps must be a list.')
-        if acl is not None:
-            if not isinstance(acl, str):
-                raise ValueError('ACL name must be a string.')
-            acl = acl.strip()
-        _steps = _validate_steps_and_convert_to_str(steps)
-        result = {}
-        storage = connect.get_storage_async()
-        # Check duplicate script record
-        payload = PayloadBuilder().SELECT("name").WHERE(['name', '=', name]).payload()
-        get_control_script_name_result = await storage.query_tbl_with_payload('control_script', payload)
-        if get_control_script_name_result['count'] == 0:
-            payload = PayloadBuilder().INSERT(name=name, steps=_steps).payload()
-            if acl is not None:
-                # Check the existence of valid ACL record
-                acl_payload = PayloadBuilder().SELECT("name").WHERE(['name', '=', acl]).payload()
-                acl_result = await storage.query_tbl_with_payload('control_acl', acl_payload)
-                if 'rows' in acl_result:
-                    if acl_result['rows']:
-                        payload = PayloadBuilder().INSERT(name=name, steps=_steps, acl=acl).payload()
-                    else:
-                        raise NameNotFoundError('ACL with name {} is not found.'.format(acl))
-                else:
-                    raise StorageServerError(acl_result)
-            # Insert the script record
-            insert_control_script_result = await storage.insert_into_tbl("control_script", payload)
-            if 'response' in insert_control_script_result:
-                if insert_control_script_result['response'] == "inserted":
-                    result = {"name": name, "steps": json.loads(_steps)}
-                    if acl is not None:
-                        # Append ACL into response if acl exists in payload
-                        result["acl"] = acl
-            else:
-                raise StorageServerError(insert_control_script_result)
-        else:
-            msg = 'Script with name {} already exists.'.format(name)
-            raise DuplicateNameError(msg)
-    except StorageServerError as err:
-        msg = "Storage error: {}".format(str(err))
-        raise web.HTTPInternalServerError(reason=msg, body=json.dumps({"message": msg}))
-    except DuplicateNameError as err:
-        msg = str(err)
-        raise web.HTTPConflict(reason=msg, body=json.dumps({"message": msg}))
-    except NameNotFoundError as err:
-        msg = str(err)
-        raise web.HTTPNotFound(reason=msg, body=json.dumps({"message": msg}))
-    except (TypeError, ValueError) as err:
-        msg = str(err)
-        raise web.HTTPBadRequest(reason=msg, body=json.dumps({"message": msg}))
-    except Exception as ex:
-        msg = str(ex)
-        raise web.HTTPInternalServerError(reason=msg, body=json.dumps({"message": msg}))
-    else:
-        return web.json_response(result)
-
-
-@has_permission("admin")
-async def update(request: web.Request) -> web.Response:
-    """ Update a script
-    Only the steps & ACL parameters can be updated
-
-    :Example:
-        curl -H "authorization: $AUTH_TOKEN" -sX PUT http://localhost:8081/fledge/control/script/testScript -d '{"steps": []}'
-        curl -H "authorization: $AUTH_TOKEN" -sX PUT http://localhost:8081/fledge/control/script/test -d '{"steps": [{"delay": {"order": 0, "duration": 12}}], "acl": "testACL"}'
-    """
-    try:
-        name = request.match_info.get('script_name', None)
-        data = await request.json()
-        steps = data.get('steps', None)
-        acl = data.get('acl', None)
-        if steps is None and acl is None:
-            raise ValueError("Nothing to update for the given payload.")
-        if steps is not None and not isinstance(steps, list):
-            raise ValueError('steps must be a list.')
-        if acl is not None:
-            if not isinstance(acl, str):
-                raise ValueError('ACL must be a string.')
-            acl = acl.strip()
-        set_values = {}
-        if steps is not None:
-            set_values["steps"] = _validate_steps_and_convert_to_str(steps)
-        storage = connect.get_storage_async()
-        # Check existence of script record
-        payload = PayloadBuilder().SELECT("name").WHERE(['name', '=', name]).payload()
-        result = await storage.query_tbl_with_payload('control_script', payload)
-        message = ""
-        if 'rows' in result:
-            if result['rows']:
-                if acl is not None:
-                    if len(acl):
-                        # Check the existence of valid ACL record
-                        acl_payload = PayloadBuilder().SELECT("name").WHERE(['name', '=', acl]).payload()
-                        acl_result = await storage.query_tbl_with_payload('control_acl', acl_payload)
-                        if 'rows' in acl_result:
-                            if not acl_result['rows']:
-                                raise NameNotFoundError('ACL with name {} is not found.'.format(acl))
-                        else:
-                            raise StorageServerError(acl_result)
-                    set_values["acl"] = acl
-                # Update script record
-                update_query = PayloadBuilder()
-                update_query.SET(**set_values).WHERE(['name', '=', name])
-                update_result = await storage.update_tbl("control_script", update_query.payload())
-                if 'response' in update_result:
-                    if update_result['response'] == "updated":
-                        message = "Control script {} updated successfully.".format(name)
-                else:
-                    raise StorageServerError(update_result)
-            else:
-                raise NameNotFoundError('No such {} script found.'.format(name))
-        else:
-            raise StorageServerError(result)
-    except StorageServerError as err:
-        msg = "Storage error: {}".format(str(err))
-        raise web.HTTPInternalServerError(reason=msg, body=json.dumps({"message": msg}))
-    except NameNotFoundError as err:
-        msg = str(err)
-        raise web.HTTPNotFound(reason=msg, body=json.dumps({"message": msg}))
-    except (TypeError, ValueError) as err:
-        msg = str(err)
-        raise web.HTTPBadRequest(reason=msg, body=json.dumps({"message": msg}))
-    except Exception as ex:
-        msg = str(ex)
-        raise web.HTTPInternalServerError(reason=msg, body=json.dumps({"message": msg}))
-    else:
-        return web.json_response({"message": message})
-
-
-@has_permission("admin")
-async def delete(request: web.Request) -> web.Response:
-    """ Delete a script
-
-    :Example:
-        curl -H "authorization: $AUTH_TOKEN" -sX DELETE http://localhost:8081/fledge/control/script/test
-    """
-    try:
-        name = request.match_info.get('script_name', None)
-        storage = connect.get_storage_async()
-        payload = PayloadBuilder().SELECT("name").WHERE(['name', '=', name]).payload()
-        result = await storage.query_tbl_with_payload('control_script', payload)
-        message = ""
-        if 'rows' in result:
-            if result['rows']:
-                payload = PayloadBuilder().WHERE(['name', '=', name]).payload()
-                delete_result = await storage.delete_from_tbl("control_script", payload)
-                if 'response' in delete_result:
-                    if delete_result['response'] == "deleted":
-                        message = "{} script deleted successfully.".format(name)
-                else:
-                    raise StorageServerError(delete_result)
-            else:
-                raise NameNotFoundError('No such {} script found.'.format(name))
-        else:
-            raise StorageServerError(result)
-    except StorageServerError as err:
-        msg = "Storage error: {}".format(str(err))
-        raise web.HTTPInternalServerError(reason=msg, body=json.dumps({"message": msg}))
-    except NameNotFoundError as err:
-        msg = str(err)
-        raise web.HTTPNotFound(reason=msg, body=json.dumps({"message": msg}))
-    except Exception as ex:
-        msg = str(ex)
-        raise web.HTTPInternalServerError(reason=msg, body=json.dumps({"message": msg}))
-    else:
-        return web.json_response({"message": message})
-
-
-<<<<<<< HEAD
-=======
-@has_permission("admin")
-async def add_schedule_and_configuration_for_script(request: web.Request) -> web.Response:
-    """ Create a schedule and configuration category for the task
-
-    :Example:
-        curl -H "authorization: $AUTH_TOKEN" -sX POST http://localhost:8081/fledge/control/script/testScript/schedule
-        curl -H "authorization: $AUTH_TOKEN" -sX POST http://localhost:8081/fledge/control/script/testScript/schedule -d '{"parameters": {"foobar": 0.8}}'
-    """
+       :Example:
+           curl -H "authorization: $AUTH_TOKEN" -sX POST http://localhost:8081/fledge/control/script/testScript/schedule
+           curl -H "authorization: $AUTH_TOKEN" -sX POST http://localhost:8081/fledge/control/script/testScript/schedule -d '{"parameters": {"foobar": 0.8}}'
+       """
     params = None
     try:
         data = await request.json()
@@ -496,6 +204,240 @@
         return web.json_response({"message": msg})
 
 
+async def get_all(request: web.Request) -> web.Response:
+    """ Get list of all scripts
+
+    :Example:
+        curl -H "authorization: $AUTH_TOKEN" -sX GET http://localhost:8081/fledge/control/script
+    """
+    storage = connect.get_storage_async()
+    payload = PayloadBuilder().SELECT("name", "steps", "acl").payload()
+    result = await storage.query_tbl_with_payload('control_script', payload)
+    return web.json_response({"scripts": result['rows']})
+
+
+async def get_by_name(request: web.Request) -> web.Response:
+    """ Get a named script
+
+    :Example:
+        curl -H "authorization: $AUTH_TOKEN" -sX GET http://localhost:8081/fledge/control/script/testScript
+    """
+    try:
+        name = request.match_info.get('script_name', None)
+        storage = connect.get_storage_async()
+        payload = PayloadBuilder().SELECT("name", "steps", "acl").WHERE(['name', '=', name]).payload()
+        result = await storage.query_tbl_with_payload('control_script', payload)
+        if 'rows' in result:
+            if result['rows']:
+                script_info = result['rows'][0]
+            else:
+                raise NameNotFoundError('Script with name {} is not found.'.format(name))
+        else:
+            raise StorageServerError(result)
+    except StorageServerError as err:
+        msg = "Storage error: {}".format(str(err))
+        raise web.HTTPInternalServerError(reason=msg, body=json.dumps({"message": msg}))
+    except NameNotFoundError as err:
+        msg = str(err)
+        raise web.HTTPNotFound(reason=msg, body=json.dumps({"message": msg}))
+    except Exception as ex:
+        msg = str(ex)
+        raise web.HTTPInternalServerError(reason=msg, body=json.dumps({"message": msg}))
+    else:
+        return web.json_response(script_info)
+
+
+@has_permission("admin")
+async def add(request: web.Request) -> web.Response:
+    """ Add a script
+
+    :Example:
+        curl -H "authorization: $AUTH_TOKEN" -sX POST http://localhost:8081/fledge/control/script -d '{"name": "testScript", "steps": [{"write": {"order": 0, "service": "modbus1", "values": {"speed": "$requestedSpeed$", "fan": "1200"}, "condition": {"key": "requestedSpeed", "condition": "<", "value": "2000"}}}, {"delay": {"order": 1, "duration": 1500}}]}'
+        curl -H "authorization: $AUTH_TOKEN" -sX POST http://localhost:8081/fledge/control/script -d '{"name": "test", "steps": [], "acl": "testACL"}'
+    """
+    try:
+        data = await request.json()
+        name = data.get('name', None)
+        steps = data.get('steps', None)
+        acl = data.get('acl', None)
+        if name is None:
+            raise ValueError('Script name is required.')
+        else:
+            if not isinstance(name, str):
+                raise TypeError('Script name must be a string.')
+            name = name.strip()
+            if name == "":
+                raise ValueError('Script name cannot be empty.')
+        if steps is None:
+            raise ValueError('steps parameter is required.')
+        if not isinstance(steps, list):
+            raise ValueError('steps must be a list.')
+        if acl is not None:
+            if not isinstance(acl, str):
+                raise ValueError('ACL name must be a string.')
+            acl = acl.strip()
+        _steps = _validate_steps_and_convert_to_str(steps)
+        result = {}
+        storage = connect.get_storage_async()
+        # Check duplicate script record
+        payload = PayloadBuilder().SELECT("name").WHERE(['name', '=', name]).payload()
+        get_control_script_name_result = await storage.query_tbl_with_payload('control_script', payload)
+        if get_control_script_name_result['count'] == 0:
+            payload = PayloadBuilder().INSERT(name=name, steps=_steps).payload()
+            if acl is not None:
+                # Check the existence of valid ACL record
+                acl_payload = PayloadBuilder().SELECT("name").WHERE(['name', '=', acl]).payload()
+                acl_result = await storage.query_tbl_with_payload('control_acl', acl_payload)
+                if 'rows' in acl_result:
+                    if acl_result['rows']:
+                        payload = PayloadBuilder().INSERT(name=name, steps=_steps, acl=acl).payload()
+                    else:
+                        raise NameNotFoundError('ACL with name {} is not found.'.format(acl))
+                else:
+                    raise StorageServerError(acl_result)
+            # Insert the script record
+            insert_control_script_result = await storage.insert_into_tbl("control_script", payload)
+            if 'response' in insert_control_script_result:
+                if insert_control_script_result['response'] == "inserted":
+                    result = {"name": name, "steps": json.loads(_steps)}
+                    if acl is not None:
+                        # Append ACL into response if acl exists in payload
+                        result["acl"] = acl
+            else:
+                raise StorageServerError(insert_control_script_result)
+        else:
+            msg = 'Script with name {} already exists.'.format(name)
+            raise DuplicateNameError(msg)
+    except StorageServerError as err:
+        msg = "Storage error: {}".format(str(err))
+        raise web.HTTPInternalServerError(reason=msg, body=json.dumps({"message": msg}))
+    except DuplicateNameError as err:
+        msg = str(err)
+        raise web.HTTPConflict(reason=msg, body=json.dumps({"message": msg}))
+    except NameNotFoundError as err:
+        msg = str(err)
+        raise web.HTTPNotFound(reason=msg, body=json.dumps({"message": msg}))
+    except (TypeError, ValueError) as err:
+        msg = str(err)
+        raise web.HTTPBadRequest(reason=msg, body=json.dumps({"message": msg}))
+    except Exception as ex:
+        msg = str(ex)
+        raise web.HTTPInternalServerError(reason=msg, body=json.dumps({"message": msg}))
+    else:
+        return web.json_response(result)
+
+
+@has_permission("admin")
+async def update(request: web.Request) -> web.Response:
+    """ Update a script
+    Only the steps & ACL parameters can be updated
+
+    :Example:
+        curl -H "authorization: $AUTH_TOKEN" -sX PUT http://localhost:8081/fledge/control/script/testScript -d '{"steps": []}'
+        curl -H "authorization: $AUTH_TOKEN" -sX PUT http://localhost:8081/fledge/control/script/test -d '{"steps": [{"delay": {"order": 0, "duration": 12}}], "acl": "testACL"}'
+    """
+    try:
+        name = request.match_info.get('script_name', None)
+        data = await request.json()
+        steps = data.get('steps', None)
+        acl = data.get('acl', None)
+        if steps is None and acl is None:
+            raise ValueError("Nothing to update for the given payload.")
+        if steps is not None and not isinstance(steps, list):
+            raise ValueError('steps must be a list.')
+        if acl is not None:
+            if not isinstance(acl, str):
+                raise ValueError('ACL must be a string.')
+            acl = acl.strip()
+        set_values = {}
+        if steps is not None:
+            set_values["steps"] = _validate_steps_and_convert_to_str(steps)
+        storage = connect.get_storage_async()
+        # Check existence of script record
+        payload = PayloadBuilder().SELECT("name").WHERE(['name', '=', name]).payload()
+        result = await storage.query_tbl_with_payload('control_script', payload)
+        message = ""
+        if 'rows' in result:
+            if result['rows']:
+                if acl is not None:
+                    if len(acl):
+                        # Check the existence of valid ACL record
+                        acl_payload = PayloadBuilder().SELECT("name").WHERE(['name', '=', acl]).payload()
+                        acl_result = await storage.query_tbl_with_payload('control_acl', acl_payload)
+                        if 'rows' in acl_result:
+                            if not acl_result['rows']:
+                                raise NameNotFoundError('ACL with name {} is not found.'.format(acl))
+                        else:
+                            raise StorageServerError(acl_result)
+                    set_values["acl"] = acl
+                # Update script record
+                update_query = PayloadBuilder()
+                update_query.SET(**set_values).WHERE(['name', '=', name])
+                update_result = await storage.update_tbl("control_script", update_query.payload())
+                if 'response' in update_result:
+                    if update_result['response'] == "updated":
+                        message = "Control script {} updated successfully.".format(name)
+                else:
+                    raise StorageServerError(update_result)
+            else:
+                raise NameNotFoundError('No such {} script found.'.format(name))
+        else:
+            raise StorageServerError(result)
+    except StorageServerError as err:
+        msg = "Storage error: {}".format(str(err))
+        raise web.HTTPInternalServerError(reason=msg, body=json.dumps({"message": msg}))
+    except NameNotFoundError as err:
+        msg = str(err)
+        raise web.HTTPNotFound(reason=msg, body=json.dumps({"message": msg}))
+    except (TypeError, ValueError) as err:
+        msg = str(err)
+        raise web.HTTPBadRequest(reason=msg, body=json.dumps({"message": msg}))
+    except Exception as ex:
+        msg = str(ex)
+        raise web.HTTPInternalServerError(reason=msg, body=json.dumps({"message": msg}))
+    else:
+        return web.json_response({"message": message})
+
+
+@has_permission("admin")
+async def delete(request: web.Request) -> web.Response:
+    """ Delete a script
+
+    :Example:
+        curl -H "authorization: $AUTH_TOKEN" -sX DELETE http://localhost:8081/fledge/control/script/test
+    """
+    try:
+        name = request.match_info.get('script_name', None)
+        storage = connect.get_storage_async()
+        payload = PayloadBuilder().SELECT("name").WHERE(['name', '=', name]).payload()
+        result = await storage.query_tbl_with_payload('control_script', payload)
+        message = ""
+        if 'rows' in result:
+            if result['rows']:
+                payload = PayloadBuilder().WHERE(['name', '=', name]).payload()
+                delete_result = await storage.delete_from_tbl("control_script", payload)
+                if 'response' in delete_result:
+                    if delete_result['response'] == "deleted":
+                        message = "{} script deleted successfully.".format(name)
+                else:
+                    raise StorageServerError(delete_result)
+            else:
+                raise NameNotFoundError('No such {} script found.'.format(name))
+        else:
+            raise StorageServerError(result)
+    except StorageServerError as err:
+        msg = "Storage error: {}".format(str(err))
+        raise web.HTTPInternalServerError(reason=msg, body=json.dumps({"message": msg}))
+    except NameNotFoundError as err:
+        msg = str(err)
+        raise web.HTTPNotFound(reason=msg, body=json.dumps({"message": msg}))
+    except Exception as ex:
+        msg = str(ex)
+        raise web.HTTPInternalServerError(reason=msg, body=json.dumps({"message": msg}))
+    else:
+        return web.json_response({"message": message})
+
+
 def _validate_write_steps(steps: list) -> tuple:
     write_step_values = []
     macro_step_values = []
@@ -509,7 +451,6 @@
     return write_step_values, macro_step_values
 
 
->>>>>>> f4dbb8b3
 def _validate_steps_and_convert_to_str(payload: list) -> str:
     """
     NOTE: We cannot really check the internal KV pairs in steps as they related to configuration of plugin.
