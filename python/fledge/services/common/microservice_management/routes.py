--- conflicted
+++ resolved
@@ -4,11 +4,8 @@
 # See: http://fledge-iot.readthedocs.io/
 # FLEDGE_END
 
-<<<<<<< HEAD
 from fledge.services.core import proxy
 
-=======
->>>>>>> 43445261
 __author__ = "Ashish Jabble, Praveen Garg, Ashwin Gopalakrishnan, Massimiliano Pinto"
 __copyright__ = "Copyright (c) 2021 OSIsoft, LLC"
 __license__ = "Apache 2.0"
@@ -18,7 +15,8 @@
 def setup(app, obj, is_core=False):
     """ Common method to setup the microservice management api.
     Args:
-        obj (an instance, or a class, with the implementation of the needed methods for each route below)
+        app: an Application instance
+        obj: an instance, or a class, with the implementation of the needed methods for each route below
         is_core: if True, routes are being set for Core Management API only
     """
     
@@ -35,9 +33,12 @@
         app.router.add_route('DELETE', '/fledge/service/category/{category_name}', obj.delete_configuration_category)
         app.router.add_route('GET', '/fledge/service/category/{category_name}/children', obj.get_child_category)
         app.router.add_route('POST', '/fledge/service/category/{category_name}/children', obj.create_child_category)
-        app.router.add_route('GET', '/fledge/service/category/{category_name}/{config_item}', obj.get_configuration_item)
-        app.router.add_route('PUT', '/fledge/service/category/{category_name}/{config_item}', obj.update_configuration_item)
-        app.router.add_route('DELETE', '/fledge/service/category/{category_name}/{config_item}/value', obj.delete_configuration_item)
+        app.router.add_route('GET', '/fledge/service/category/{category_name}/{config_item}',
+                             obj.get_configuration_item)
+        app.router.add_route('PUT', '/fledge/service/category/{category_name}/{config_item}',
+                             obj.update_configuration_item)
+        app.router.add_route('DELETE', '/fledge/service/category/{category_name}/{config_item}/value',
+                             obj.delete_configuration_item)
 
         # Service Registration
         app.router.add_route('POST', '/fledge/service', obj.register)
@@ -69,14 +70,11 @@
         # Service token refresh
         app.router.add_route('POST', '/fledge/service/refresh_token', obj.refresh_token)
 
-<<<<<<< HEAD
         # Proxy API setup for a microservice
         proxy.setup(app)
 
-=======
->>>>>>> 43445261
-    # enable cors support
-    enable_cors(app)
+        # enable cors support
+        enable_cors(app)
 
 
 def enable_cors(app):
