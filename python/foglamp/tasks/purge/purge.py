--- conflicted
+++ resolved
@@ -86,15 +86,11 @@
 
         # Create the parent category for all processes
         try:
-<<<<<<< HEAD
-            await cfg_manager.create_category("Processes", {}, "Utilities", True)
-            await cfg_manager.create_child_category("Processes", [self._CONFIG_CATEGORY_NAME])
-=======
-            cfg_manager.create_category("Utilities", {}, "Utilities", True)
-            cfg_manager.create_child_category("Processes", [self._CONFIG_CATEGORY_NAME])
->>>>>>> 5ebb0cfe
+            await cfg_manager.create_category("Utilities", {}, "Utilities", True)
+            await cfg_manager.create_child_category("Utilities", [self._CONFIG_CATEGORY_NAME])
+
         except KeyError:
-            self._logger.error("Failed to create Processes parent configuration category for purge process")
+            self._logger.error("Failed to create Utilities parent configuration category for purge process")
             raise
 
         return await cfg_manager.get_category_all_items(self._CONFIG_CATEGORY_NAME)
