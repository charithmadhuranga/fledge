--- conflicted
+++ resolved
@@ -8,12 +8,6 @@
 
 import asyncio
 import signal
-<<<<<<< HEAD
-import uuid
-import sys
-import os
-=======
->>>>>>> 097a725d
 from foglamp.services.south import exceptions
 from foglamp.common.configuration_manager import ConfigurationManager
 from foglamp.common import logger
@@ -136,20 +130,12 @@
             print(error, str(ex))
             asyncio.ensure_future(self._stop(loop))
 
-<<<<<<< HEAD
-
-=======
->>>>>>> 097a725d
     async def _exec_plugin_async(self, config) -> None:
         """Executes async type plugin
         """
         await Ingest.start(self._core_management_host, self._core_management_port)
         self._plugin.plugin_start(self._plugin_handle)
 
-<<<<<<< HEAD
-
-=======
->>>>>>> 097a725d
     async def _exec_plugin_poll(self, config) -> None:
         """Executes poll type plugin
         """
