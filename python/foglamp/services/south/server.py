# -*- coding: utf-8 -*-

# FOGLAMP_BEGIN
# See: http://foglamp.readthedocs.io/
# FOGLAMP_END

"""FogLAMP South Microservice"""

import json
import asyncio
from foglamp.services.south import exceptions
from foglamp.common import logger
from foglamp.services.south.ingest import Ingest
from foglamp.services.common.microservice import FoglampMicroservice
from aiohttp import web

__author__ = "Terris Linenbach, Amarendra K Sinha, Ashish Jabble"
__copyright__ = "Copyright (c) 2017 OSIsoft, LLC"
__license__ = "Apache 2.0"
__version__ = "${VERSION}"

_LOGGER = logger.setup(__name__)
_MAX_RETRY_POLL = 3
_TIME_TO_WAIT_BEFORE_RETRY = 1
_CLEAR_PENDING_TASKS_TIMEOUT = 3


class Server(FoglampMicroservice):
    """" Implements the South Microservice """

    _DEFAULT_CONFIG = {}  # South Server configuration which will get updated with process configuration from DB.

    _PLUGIN_MODULE_PATH = "foglamp.plugins.south"

    _MESSAGES_LIST = {
        # Information messages
        "i000000": "",
        # Warning / Error messages
        "e000000": "generic error.",
        "e000001": "cannot proceed the execution, only the type -south- is allowed "
                   "- plugin name |{0}| plugin type |{1}|",
        "e000002": "Unable to obtain configuration of module for plugin |{0}|",
        "e000003": "Unable to load module |{0}| for South plugin |{1}| - error details |{0}|",
        "e000004": "Unable to create south configuration category"
    }
    """ Messages used for Information, Warning and Error notice """

    _plugin = None
    """The plugin's module'"""

    _plugin_info = None
    """The plugin's info'"""

    _plugin_handle = None
    """The value that is returned by the plugin_init"""

    _type = "Southbound"

    _task_main = None

<<<<<<< HEAD
    config = None

    _event_loop = None

=======
>>>>>>> ef260121
    def __init__(self):
        super().__init__()

    async def _start(self, loop) -> None:
        error = None
        try:
            # Configuration handling - initial configuration
            category = self._name
            self.config = self._DEFAULT_CONFIG
            config_descr = self._name
            config_payload = json.dumps({
                "key": category,
                "description": config_descr,
                "value": self.config,
                "keep_original_items": True
            })
            self._core_microservice_management_client.create_configuration_category(config_payload)
            self.config = self._core_microservice_management_client.get_configuration_category(category_name=category)

            try:
                plugin_module_name = self.config['plugin']['value']
            except KeyError:
                message = self._MESSAGES_LIST['e000002'].format(self._name)
                _LOGGER.error(message)
                raise

            try:
                import_file_name = "{path}.{dir}.{file}".format(path=self._PLUGIN_MODULE_PATH,
                                                                dir=plugin_module_name,
                                                                file=plugin_module_name)
                self._plugin = __import__(import_file_name, fromlist=[''])
            except Exception as ex:
                message = self._MESSAGES_LIST['e000003'].format(plugin_module_name, self._name, str(ex))
                _LOGGER.error(message)
                raise
            # Create the parent category for all south service
            try:
                parent_payload = json.dumps({"key": "South", "description": "South microservices", "value": {},
                                             "children": [self._name], "keep_original_items": True})
                self._core_microservice_management_client.create_configuration_category(parent_payload)
            except KeyError:
                message = self._MESSAGES_LIST['e000004'].format(self._name)
                _LOGGER.error(message)
                raise

            # Plugin initialization
            self._plugin_info = self._plugin.plugin_info()
            default_config = self._plugin_info['config']
            default_plugin_descr = self._name if (default_config['plugin']['description']).strip() == "" else \
                default_config['plugin']['description']

            # Configuration handling - updates the configuration using information specific to the plugin
            config_payload = json.dumps({
                "key": category,
                "description": default_plugin_descr,
                "value": default_config,
                "keep_original_items": True
            })
            self._core_microservice_management_client.create_configuration_category(config_payload)
            self.config = self._core_microservice_management_client.get_configuration_category(category_name=category)

            # Register interest with category and microservice_id
            result = self._core_microservice_management_client.register_interest(category, self._microservice_id)

            # KeyError when result (id and message) keys are not found
            registration_id = result['id']
            message = result['message']

            # Ensures the plugin type is the correct one - 'south'
            if self._plugin_info['type'] != 'south':
                message = self._MESSAGES_LIST['e000001'].format(self._name, self._plugin_info['type'])
                _LOGGER.error(message)
                raise exceptions.InvalidPluginTypeError()

            self._plugin_handle = self._plugin.plugin_init(self.config)
            await Ingest.start(self)

            # Executes the requested plugin type
            if self._plugin_info['mode'] == 'async':
                self._task_main = asyncio.ensure_future(self._exec_plugin_async())
            elif self._plugin_info['mode'] == 'poll':
                self._task_main = asyncio.ensure_future(self._exec_plugin_poll())
        except asyncio.CancelledError:
            pass
        except (exceptions.QuietError, exceptions.DataRetrievalError):
            _LOGGER.exception('Data retrieval error in plugin {}'.format(self._name))
        except (Exception, KeyError) as ex:
            if error is None:
                error = 'Failed to initialize plugin {}'.format(self._name)
            _LOGGER.exception(error)
            asyncio.ensure_future(self._stop(loop))

    async def _exec_plugin_async(self) -> None:
        """Executes async type plugin
        """
        _LOGGER.info('Started South Plugin: {}'.format(self._name))
        self._plugin.plugin_start(self._plugin_handle)

    async def _exec_plugin_poll(self) -> None:
        """Executes poll type plugin
        """
        _LOGGER.info('Started South Plugin: {}'.format(self._name))
        try_count = 1

        # pollInterval is expressed in milliseconds
        if int(self._plugin_handle['pollInterval']['value']) <= 0:
            self._plugin_handle['pollInterval']['value'] = '1000'
            _LOGGER.warning('Plugin {} pollInterval must be greater than 0, defaulting to {} ms'.format(
                self._name, self._plugin_handle['pollInterval']['value']))
        sleep_seconds = int(self._plugin_handle['pollInterval']['value']) / 1000.0
        _TIME_TO_WAIT_BEFORE_RETRY = sleep_seconds

        while self._plugin and try_count <= _MAX_RETRY_POLL:
            try:
                data = self._plugin.plugin_poll(self._plugin_handle)
                if len(data) > 0:
                    if isinstance(data, list):
                        for reading in data:
                            asyncio.ensure_future(Ingest.add_readings(asset=reading['asset'],
                                                                        timestamp=reading['timestamp'],
                                                                        key=reading['key'],
                                                                        readings=reading['readings']))
                    elif isinstance(data, dict):
                        asyncio.ensure_future(Ingest.add_readings(asset=data['asset'],
                                                                  timestamp=data['timestamp'],
                                                                  key=data['key'],
                                                                  readings=data['readings']))
                await asyncio.sleep(sleep_seconds)
            except asyncio.CancelledError:
                pass
            except KeyError as ex:
                try_count = 2
                _LOGGER.exception('Key error plugin {} : {}'.format(self._name, str(ex)))
            except exceptions.QuietError:
                try_count = 2
                await asyncio.sleep(_TIME_TO_WAIT_BEFORE_RETRY)
            except (Exception, RuntimeError, exceptions.DataRetrievalError) as ex:
                try_count = 2
                _LOGGER.error('Failed to poll for plugin {}'.format(self._name))
                _LOGGER.debug('Exception poll plugin {}'.format(str(ex)))
                await asyncio.sleep(_TIME_TO_WAIT_BEFORE_RETRY)

        _LOGGER.warning('Stopped all polling tasks for plugin: {}'.format(self._name))

    def run(self):
        """Starts the South Microservice
        """
        loop = asyncio.get_event_loop()
        asyncio.ensure_future(self._start(loop))
        # This activates event loop and starts fetching events to the microservice server instance
        loop.run_forever()

    async def _stop(self, loop):
        if self._plugin is not None:
            try:
                self._plugin.plugin_shutdown(self._plugin_handle)
            except Exception as ex:
                _LOGGER.exception("Unable to stop plugin '%s' | reason: %s", self._name, str(ex))
                #  must not prevent FogLAMP shutting down cleanly via the API call.
                # raise ex
            finally:
                self._plugin = None
                self._plugin_handle = None

        try:
            await Ingest.stop()
            _LOGGER.info('Stopped the Ingest server.')
        except asyncio.CancelledError:
            pass
        except Exception as ex:
            _LOGGER.exception('Unable to stop the Ingest server. %s', str(ex))
            raise ex

        try:
            self._task_main.cancel()
            # Cancel all pending asyncio tasks after a timeout occurs
            done, pending = await asyncio.wait(asyncio.Task.all_tasks(), timeout=_CLEAR_PENDING_TASKS_TIMEOUT)
            for task_pending in pending:
                try:
                    task_pending.cancel()
                except asyncio.CancelledError:
                    pass
            await asyncio.sleep(1.0)
        except asyncio.CancelledError:
            pass

        # This deactivates event loop and
        # helps aiohttp microservice server instance in graceful shutdown
        _LOGGER.info('Stopping South service event loop, for plugin {}.'.format(self._name))
        loop.stop()

    async def shutdown(self, request):
        """implementation of abstract method form foglamp.common.microservice.
        """
        async def do_shutdown(loop):
            _LOGGER.info('Stopping South Service plugin {}'.format(self._name))
            try:
                await self._stop(loop)
                self.unregister_service_with_core(self._microservice_id)
            except Exception as ex:
                _LOGGER.exception('Error in stopping South Service plugin {}, {}'.format(self._name, str(ex)))
                raise web.HTTPInternalServerError(reason=str(ex))

        def schedule_shutdown(loop):
            asyncio.ensure_future(do_shutdown(loop), loop=loop)

        try:
            loop = asyncio.get_event_loop()
            loop.call_later(0.5, schedule_shutdown, loop)
        except Exception as ex:
            raise web.HTTPInternalServerError(reason=str(ex))
        else:
            return web.json_response({
                "message": "http://{}:{}/foglamp/service/shutdown".format(
                    self._microservice_management_host, self._microservice_management_port)})

    async def change(self, request):
        """implementation of abstract method form foglamp.common.microservice.
        """
        _LOGGER.info('Configuration has changed for South plugin {}'.format(self._name))

        try:
            # retrieve new configuration
            new_config = self._core_microservice_management_client.get_configuration_category(category_name=self._name)

            # plugin_reconfigure and assign new handle
            new_handle = self._plugin.plugin_reconfigure(self._plugin_handle, new_config)
            self._plugin_handle = new_handle

            _LOGGER.info('Reconfiguration done for South plugin {}'.format(self._name))
            if new_handle['restart'] == 'yes':
                self._task_main.cancel()
                # Executes the requested plugin type with new config
                if self._plugin_info['mode'] == 'async':
                    self._task_main = asyncio.ensure_future(self._exec_plugin_async())
                elif self._plugin_info['mode'] == 'poll':
                    self._task_main = asyncio.ensure_future(self._exec_plugin_poll())
                await asyncio.sleep(_TIME_TO_WAIT_BEFORE_RETRY)
        except asyncio.CancelledError:
            pass
        except exceptions.DataRetrievalError:
            _LOGGER.exception('Data retrieval error in plugin {} during reconfigure'.format(self._name))
            raise web.HTTPInternalServerError('Data retrieval error in plugin {} during reconfigure'.format(self._name))

        return web.json_response({"south": "change"})<|MERGE_RESOLUTION|>--- conflicted
+++ resolved
@@ -58,13 +58,8 @@
 
     _task_main = None
 
-<<<<<<< HEAD
     config = None
 
-    _event_loop = None
-
-=======
->>>>>>> ef260121
     def __init__(self):
         super().__init__()
 
