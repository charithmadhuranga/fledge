# -*- coding: utf-8 -*-

# FOGLAMP_BEGIN
# See: http://foglamp.readthedocs.io/
# FOGLAMP_END

import asyncio
import time
import json
import logging
import socket
import subprocess

from aiohttp import web

from foglamp.common import logger
from foglamp.services.core import server
from foglamp.services.core.api.statistics import get_statistics
from foglamp.services.core import connect
from foglamp.common.configuration_manager import ConfigurationManager
from foglamp.services.core.service_registry.service_registry import ServiceRegistry
from foglamp.common.service_record import ServiceRecord

__author__ = "Amarendra K. Sinha, Ashish Jabble"
__copyright__ = "Copyright (c) 2017 OSIsoft, LLC"
__license__ = "Apache 2.0"
__version__ = "${VERSION}"

__start_time = time.time()

_logger = logger.setup(__name__, level=logging.INFO)

_help = """
    -------------------------------------------------------------------------------
    | GET             | /foglamp/ping                                             |
    | PUT             | /foglamp/shutdown                                         |
    | PUT             | /foglamp/restart                                          |
    -------------------------------------------------------------------------------
"""


async def ping(request):
    """
    Args:
       request:

    Returns:
           basic health information json payload

    :Example:
           curl -X GET http://localhost:8081/foglamp/ping
    """

    try:
        auth_token = request.token
    except AttributeError:
        cfg_mgr = ConfigurationManager(connect.get_storage_async())
        category_item = await cfg_mgr.get_category_item('rest_api', 'allowPing')
        allow_ping = True if category_item['value'].lower() == 'true' else False
        if request.is_auth_optional is False and allow_ping is False:
            _logger.warning("Permission denied for Ping when Auth is mandatory.")
            raise web.HTTPForbidden

    since_started = time.time() - __start_time

    stats_request = request.clone(rel_url='foglamp/statistics')
    data_read, data_sent, data_purged = await get_stats(stats_request)

    host_name = socket.gethostname()
    # all addresses for the host
    all_ip_addresses_cmd_res = subprocess.run(['hostname', '-I'], stdout=subprocess.PIPE)
    ip_addresses = all_ip_addresses_cmd_res.stdout.decode('utf-8').replace("\n", "").strip().split(" ")

<<<<<<< HEAD
    def get_sent_stats():
        return sum([int(s['value']) for s in stats if s['key'].upper().startswith('NORTH')])
=======
    svc_name = server.Server._service_name

    def services_health_litmus_test():
        all_svc_status = [ServiceRecord.Status(int(service_record._status)).name.upper()
                          for service_record in ServiceRegistry.all()]
        if 'DOWN' in all_svc_status:
            return 'red'
        elif 'FAILED' in all_svc_status:
            return 'red'
        elif 'UNRESPONSIVE' in all_svc_status:
            return 'amber'
        return 'green'
>>>>>>> 0c417baa

    status_color = services_health_litmus_test()

    return web.json_response({'uptime': since_started,
                              'dataRead': data_read,
                              'dataSent': data_sent,
                              'dataPurged': data_purged,
                              'authenticationOptional': request.is_auth_optional,
                              'serviceName': svc_name,
                              'hostName': host_name,
                              'ipAddresses': ip_addresses,
                              'health': status_color
                              })


async def get_stats(req):
    """
    :param req: a clone of 'foglamp/statistics' endpoint request
    :return:  data_read, data_sent, data_purged
    """

    res = await get_statistics(req)
    stats = json.loads(res.body.decode())

    def filter_stat(k):
        v = [s['value'] for s in stats if s['key'] == k]
        return int(v[0])

    def filter_sent_stat():
        return sum([int(s['value']) for s in stats if s['key'].startswith('SENT_')])

    data_read = filter_stat('READINGS')
    data_sent = filter_sent_stat()
    data_purged = filter_stat('PURGED')

    return data_read, data_sent, data_purged


async def shutdown(request):
    """
    Args:
        request:

    Returns:

    :Example:
            curl -X PUT http://localhost:8081/foglamp/shutdown
    """

    try:
        loop = request.loop
        loop.call_later(2, do_shutdown, request)
        return web.json_response({'message': 'FogLAMP shutdown has been scheduled. '
                                             'Wait for few seconds for process cleanup.'})
    except TimeoutError as err:
        raise web.HTTPInternalServerError(reason=str(err))
    except Exception as ex:
        raise web.HTTPException(reason=str(ex))


def do_shutdown(request):
    _logger.info("Executing controlled shutdown")
    try:
        loop = request.loop
        asyncio.ensure_future(server.Server.shutdown(request), loop=loop)
    except RuntimeError as e:
        _logger.exception("Error while stopping FogLAMP server: {}".format(str(e)))
        raise


async def restart(request):
    """
    :Example:
            curl -X PUT http://localhost:8081/foglamp/restart
    """

    try:
        _logger.info("Executing controlled shutdown and start")
        asyncio.ensure_future(server.Server.restart(request), loop=request.loop)
        return web.json_response({'message': 'FogLAMP restart has been scheduled.'})
    except TimeoutError as e:
        _logger.exception("Error while stopping FogLAMP server: %s", e)
        raise web.HTTPInternalServerError(reason=e)
    except Exception as ex:
        _logger.exception("Error while stopping FogLAMP server: %s", ex)
        raise web.HTTPException(reason=ex)<|MERGE_RESOLUTION|>--- conflicted
+++ resolved
@@ -71,10 +71,6 @@
     all_ip_addresses_cmd_res = subprocess.run(['hostname', '-I'], stdout=subprocess.PIPE)
     ip_addresses = all_ip_addresses_cmd_res.stdout.decode('utf-8').replace("\n", "").strip().split(" ")
 
-<<<<<<< HEAD
-    def get_sent_stats():
-        return sum([int(s['value']) for s in stats if s['key'].upper().startswith('NORTH')])
-=======
     svc_name = server.Server._service_name
 
     def services_health_litmus_test():
@@ -87,7 +83,6 @@
         elif 'UNRESPONSIVE' in all_svc_status:
             return 'amber'
         return 'green'
->>>>>>> 0c417baa
 
     status_color = services_health_litmus_test()
 
