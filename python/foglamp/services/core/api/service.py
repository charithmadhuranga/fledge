# -*- coding: utf-8 -*-

# FOGLAMP_BEGIN
# See: http://foglamp.readthedocs.io/
# FOGLAMP_END

import datetime

from aiohttp import web

from foglamp.common import utils
from foglamp.common import logger
from foglamp.common.service_record import ServiceRecord
from foglamp.common.storage_client.payload_builder import PayloadBuilder
from foglamp.common.storage_client.exceptions import StorageServerError
from foglamp.common.configuration_manager import ConfigurationManager
from foglamp.services.core import server
from foglamp.services.core import connect
from foglamp.services.core.api import utils as apiutils
from foglamp.services.core.scheduler.entities import StartUpSchedule
from foglamp.services.core.service_registry.service_registry import ServiceRegistry

__author__ = "Mark Riddoch, Ashwin Gopalakrishnan, Amarendra K Sinha"
__copyright__ = "Copyright (c) 2018 OSIsoft, LLC"
__license__ = "Apache 2.0"
__version__ = "${VERSION}"

_help = """
    -------------------------------------------------------------------------------
    | GET POST            | /foglamp/service                                      |
    -------------------------------------------------------------------------------
"""

_logger = logger.setup()

#################################
#  Service
#################################


def get_service_records():
    sr_list = list()
    for service_record in ServiceRegistry.all():
        sr_list.append(
            {
                'name': service_record._name,
                'type': service_record._type,
                'address': service_record._address,
                'management_port': service_record._management_port,
                'service_port': service_record._port,
                'protocol': service_record._protocol,
                'status': ServiceRecord.Status(int(service_record._status)).name.lower()
            })
    recs = {'services': sr_list}
    return recs


async def get_health(request):
    """
    Args:
        request:

    Returns:
            health of all registered services

    :Example:
            curl -X GET http://localhost:8081/foglamp/service
    """
    response = get_service_records()
    return web.json_response(response)


async def add_service(request):
    """
    Create a new service to run a specific plugin

    :Example:
             curl -X POST http://localhost:8081/foglamp/service -d '{"name": "DHT 11", "plugin": "dht11", "type": "south", "enabled": true}'
    """

    try:
        data = await request.json()
        if not isinstance(data, dict):
            raise ValueError('Data payload must be a valid JSON')

        name = data.get('name', None)
        plugin = data.get('plugin', None)
        service_type = data.get('type', None)
        enabled = data.get('enabled', None)
        config = data.get('config', None)

        if name is None:
            raise web.HTTPBadRequest(reason='Missing name property in payload.')
        if plugin is None:
            raise web.HTTPBadRequest(reason='Missing plugin property in payload.')
        if service_type is None:
            raise web.HTTPBadRequest(reason='Missing type property in payload.')
        if utils.check_reserved(name) is False:
            raise web.HTTPBadRequest(reason='Invalid name property in payload.')
        if utils.check_reserved(plugin) is False:
            raise web.HTTPBadRequest(reason='Invalid plugin property in payload.')

        service_type = str(service_type).lower()
        if service_type == 'north':
            raise web.HTTPNotAcceptable(reason='north type is not supported for the time being.')
        if service_type not in ['south']:
            raise web.HTTPBadRequest(reason='Only south type is supported.')
        if enabled is not None:
            if enabled not in ['true', 'false', True, False]:
                raise web.HTTPBadRequest(reason='Only "true", "false", true, false'
                                                ' are allowed for value of enabled.')
        is_enabled = True if ((type(enabled) is str and enabled.lower() in ['true']) or (
            (type(enabled) is bool and enabled is True))) else False

        storage = connect.get_storage_async()
        config_mgr = ConfigurationManager(storage)

        # Check if a valid plugin has been provided
        try:
            # "plugin_module_path" is fixed by design. It is MANDATORY to keep the plugin in the exactly similar named
            # folder, within the plugin_module_path.
            # if multiple plugin with same name are found, then python plugin import will be tried first
            plugin_module_path = "foglamp.plugins.south" if service_type == 'south' else "foglamp.plugins.north"
            import_file_name = "{path}.{dir}.{file}".format(path=plugin_module_path, dir=plugin, file=plugin)
            _plugin = __import__(import_file_name, fromlist=[''])

            script = '["services/south"]' if service_type == 'south' else '["services/north"]'
            # Fetch configuration from the configuration defined in the plugin
            plugin_info = _plugin.plugin_info()
<<<<<<< HEAD
            if config is not None:
                if not isinstance(config, dict):
                    raise ValueError('Config must be a JSON object')
                # merge plugin_info with new config
                plugin_info['config'].update(config)
=======
            if plugin_info['type'] != service_type:
                msg = "Plugin of {} type is not supported".format(plugin_info['type'])
                _logger.exception(msg)
                return web.HTTPBadRequest(reason=msg)
>>>>>>> 4f0f22b3
            plugin_config = plugin_info['config']
            process_name = 'south'
        except ImportError as ex:
            # Checking for C-type plugins
            script = '["services/south_c"]' if service_type == 'south' else '["services/north_c"]'
            plugin_info = apiutils.get_plugin_info(plugin)
<<<<<<< HEAD
            if config is not None:
                if not isinstance(config, dict):
                    raise ValueError('Config must be a JSON object')
                # merge plugin_info with new config
                plugin_info['config'].update(config)
=======
            if plugin_info['type'] != service_type:
                msg = "Plugin of {} type is not supported".format(plugin_info['type'])
                _logger.exception(msg)
                return web.HTTPBadRequest(reason=msg)
>>>>>>> 4f0f22b3
            plugin_config = plugin_info['config']
            process_name = 'south_c'
            if not plugin_config:
                _logger.exception("Plugin %s import problem from path %s. %s", plugin, plugin_module_path, str(ex))
                raise web.HTTPNotFound(reason='Plugin "{}" import problem from path "{}".'.format(plugin, plugin_module_path))
        except Exception as ex:
            _logger.exception("Failed to fetch plugin configuration. %s", str(ex))
            raise web.HTTPInternalServerError(reason='Failed to fetch plugin configuration')

        # Check that the schedule name is not already registered
        count = await check_schedules(storage, name)
        if count != 0:
            raise web.HTTPBadRequest(reason='A service with this name already exists.')

        # Check that the process name is not already registered
        count = await check_scheduled_processes(storage, process_name)
        if count == 0:
            # Now first create the scheduled process entry for the new service
            payload = PayloadBuilder().INSERT(name=process_name, script=script).payload()
            try:
                res = await storage.insert_into_tbl("scheduled_processes", payload)
            except StorageServerError as ex:
                _logger.exception("Failed to create scheduled process. %s", ex.error)
                raise web.HTTPInternalServerError(reason='Failed to create service.')
            except Exception as ex:
                _logger.exception("Failed to create scheduled process. %s", str(ex))
                raise web.HTTPInternalServerError(reason='Failed to create service.')

        # If successful then create a configuration entry from plugin configuration
        try:
            # Create a configuration category from the configuration defined in the plugin
            category_desc = plugin_config['plugin']['description']
            await config_mgr.create_category(category_name=name,
                                             category_description=category_desc,
                                             category_value=plugin_config,
                                             keep_original_items=True)
            # Create the parent category for all South services
            await config_mgr.create_category("South", {}, "South microservices", True)
            await config_mgr.create_child_category("South", [name])
        except Exception as ex:
            await revert_configuration(storage, name)  # Revert configuration entry
            await revert_parent_child_configuration(storage, name)
            _logger.exception("Failed to create plugin configuration. %s", str(ex))
            raise web.HTTPInternalServerError(reason='Failed to create plugin configuration.')

        # If all successful then lastly add a schedule to run the new service at startup
        try:
            schedule = StartUpSchedule()
            schedule.name = name
            schedule.process_name = process_name
            schedule.repeat = datetime.timedelta(0)
            schedule.exclusive = True
            #  if "enabled" is supplied, it gets activated in save_schedule() via is_enabled flag
            schedule.enabled = False

            # Save schedule
            await server.Server.scheduler.save_schedule(schedule, is_enabled)
            schedule = await server.Server.scheduler.get_schedule_by_name(name)
        except StorageServerError as ex:
            await revert_configuration(storage, name)  # Revert configuration entry
            await revert_parent_child_configuration(storage, name)
            _logger.exception("Failed to create schedule. %s", ex.error)
            raise web.HTTPInternalServerError(reason='Failed to create service.')
        except Exception as ex:
            await revert_configuration(storage, name)  # Revert configuration entry
            await revert_parent_child_configuration(storage, name)
            _logger.exception("Failed to create service. %s", str(ex))
            raise web.HTTPInternalServerError(reason='Failed to create service.')

    except ValueError as e:
        raise web.HTTPBadRequest(reason=str(e))
    else:
        return web.json_response({'name': name, 'id': str(schedule.schedule_id)})


async def check_scheduled_processes(storage, process_name):
    payload = PayloadBuilder().SELECT("name").WHERE(['name', '=', process_name]).payload()
    result = await storage.query_tbl_with_payload('scheduled_processes', payload)
    return result['count']


async def check_schedules(storage, schedule_name):
    payload = PayloadBuilder().SELECT("schedule_name").WHERE(['schedule_name', '=', schedule_name]).payload()
    result = await storage.query_tbl_with_payload('schedules', payload)
    return result['count']


async def revert_configuration(storage, key):
    payload = PayloadBuilder().WHERE(['key', '=', key]).payload()
    await storage.delete_from_tbl('configuration', payload)


async def revert_parent_child_configuration(storage, key):
    payload = PayloadBuilder().WHERE(['parent', '=', "South"]).AND_WHERE(['child', '=', key]).payload()
    await storage.delete_from_tbl('category_children', payload)<|MERGE_RESOLUTION|>--- conflicted
+++ resolved
@@ -126,37 +126,36 @@
 
             script = '["services/south"]' if service_type == 'south' else '["services/north"]'
             # Fetch configuration from the configuration defined in the plugin
-            plugin_info = _plugin.plugin_info()
-<<<<<<< HEAD
+            import copy
+            plugin_info = copy.deepcopy(_plugin.plugin_info())
+            if plugin_info['type'] != service_type:
+                msg = "Plugin of {} type is not supported".format(plugin_info['type'])
+                _logger.exception(msg)
+                return web.HTTPBadRequest(reason=msg)
+
             if config is not None:
                 if not isinstance(config, dict):
                     raise ValueError('Config must be a JSON object')
                 # merge plugin_info with new config
                 plugin_info['config'].update(config)
-=======
-            if plugin_info['type'] != service_type:
-                msg = "Plugin of {} type is not supported".format(plugin_info['type'])
-                _logger.exception(msg)
-                return web.HTTPBadRequest(reason=msg)
->>>>>>> 4f0f22b3
+
             plugin_config = plugin_info['config']
             process_name = 'south'
         except ImportError as ex:
             # Checking for C-type plugins
             script = '["services/south_c"]' if service_type == 'south' else '["services/north_c"]'
             plugin_info = apiutils.get_plugin_info(plugin)
-<<<<<<< HEAD
+            if plugin_info['type'] != service_type:
+                msg = "Plugin of {} type is not supported".format(plugin_info['type'])
+                _logger.exception(msg)
+                return web.HTTPBadRequest(reason=msg)
+
             if config is not None:
                 if not isinstance(config, dict):
                     raise ValueError('Config must be a JSON object')
                 # merge plugin_info with new config
                 plugin_info['config'].update(config)
-=======
-            if plugin_info['type'] != service_type:
-                msg = "Plugin of {} type is not supported".format(plugin_info['type'])
-                _logger.exception(msg)
-                return web.HTTPBadRequest(reason=msg)
->>>>>>> 4f0f22b3
+
             plugin_config = plugin_info['config']
             process_name = 'south_c'
             if not plugin_config:
