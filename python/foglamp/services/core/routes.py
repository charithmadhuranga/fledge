--- conflicted
+++ resolved
@@ -20,12 +20,8 @@
 from foglamp.services.core.api import task
 from foglamp.services.core.api import asset_tracker
 from foglamp.services.core.api import south
-<<<<<<< HEAD
 from foglamp.services.core.api import north
-=======
 from foglamp.services.core.api import filters
-
->>>>>>> 690a8ac6
 
 __author__ = "Ashish Jabble, Praveen Garg, Massimiliano Pinto"
 __copyright__ = "Copyright (c) 2017-2018 OSIsoft, LLC"
