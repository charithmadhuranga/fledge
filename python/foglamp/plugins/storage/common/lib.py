# -*- coding: utf-8 -*-
# Copyright (C) 2017

""" Library used for backup and restore operations
"""

import subprocess
import time
import os
import asyncio
import json
from enum import IntEnum

from foglamp.common import logger
from foglamp.common.storage_client import payload_builder
from foglamp.common.storage_client.storage_client import StorageClientAsync
from foglamp.common.configuration_manager import ConfigurationManager

import foglamp.plugins.storage.common.exceptions as exceptions

__author__ = "Stefano Simonelli"
__copyright__ = "Copyright (c) 2018 OSIsoft, LLC"
__license__ = "Apache 2.0"
__version__ = "${VERSION}"

_MODULE_NAME = "foglamp_backup_common_library"

_MESSAGES_LIST = {

    # Information messages
    "i000000": "Information",

    # Warning / Error messages
    "e000000": "general error",
    "e000001": "semaphore file deleted because it was already in existence - file |{0}|",
    "e000002": "semaphore file deleted because it existed even if the corresponding process was not running "
               "- file |{0}| - pid |{1}|",
    "e000003": "ERROR - the library cannot be executed directly.",
}
""" Messages used for Information, Warning and Error notice """

_CMD_TIMEOUT = " timeout --signal=9  "
""" Every external commands will be launched using timeout to avoid endless executions """

_logger = None
_storage = None
"""" Objects references assigned by the caller """


def exec_wait(_cmd, _output_capture=False, _timeout=0):
    """  Executes an external/shell commands

    Args:
        _cmd: command to execute
        _output_capture: if the output of the command should be captured or not
        _timeout: 0 no timeout or the timeout in seconds for the execution of the command

    Returns:
        _exit_code: exit status of the command
        _output: output of the command
    Raises:
    """

    _output = ""

    if _timeout != 0:
        _cmd = _CMD_TIMEOUT + str(_timeout) + " " + _cmd
        _logger.debug("{func} - Executing command using the timeout |{timeout}| ".format(
                                        func="exec_wait",
                                        timeout=_timeout))

    _logger.debug("{func} - cmd |{cmd}| ".format(func="exec_wait",
                                                 cmd=_cmd))

    if _output_capture:
        process = subprocess.Popen(_cmd, shell=True, stdout=subprocess.PIPE, stderr=subprocess.STDOUT)
    else:
        process = subprocess.Popen(_cmd, shell=True)

    _exit_code = process.wait()

    if _output_capture:
        output_step1 = process.stdout.read()
        _output = output_step1.decode("utf-8")

    _logger.debug("{func} - Executed command - cmd |{cmd}| - exit_code |{exit_code}| - output |{output}| ".format(
                                    func="exec_wait",
                                    cmd=_cmd,
                                    exit_code=_exit_code,
                                    output=_output))

    return _exit_code, _output


def exec_wait_retry(cmd, output_capture=False, exit_code_ok=0, max_retry=3, write_error=True, sleep_time=1, timeout=0):
    """ Executes an external command retrying x time the operation up to the exit status match a specific value

    Args:
        cmd: command to execute
        output_capture: if the output of the command should be captured or not
        exit_code_ok: exit status to achieve
        max_retry: maximum number of retries to achieve the desired exit status
        write_error: if a message should be generated for each retry
        sleep_time: seconds to sleep between each retry
        timeout: 0= no timeout, or the timeout in seconds for the execution of the external command

    Returns:
        _exit_code: exit status of the command
        _output: output of the command

    Raises:
    """

    global _logger

    _logger.debug("{func} - cmd |{cmd}| ".format(func="exec_wait_retry",
                                                 cmd=cmd))

    _exit_code = 0
    _output = ""

    # try X times the operation
    retry = 1
    loop_continue = True

    while loop_continue:

        _exit_code, _output = exec_wait(cmd, output_capture, timeout)

        if _exit_code == exit_code_ok:
            loop_continue = False

        elif retry <= max_retry:

            # Prepares for the retry operation
            if write_error:
                short_output = _output[0:50]
                _logger.debug("{func} - cmd |{cmd}| - N retry |{retry}| - message |{msg}| ".format(
                    func="exec_wait_retry",
                    cmd=cmd,
                    retry=retry,
                    msg=short_output)
                )

            time.sleep(sleep_time)
            retry += 1

        else:
            loop_continue = False

    return _exit_code, _output


def cr_strip(text):
    """
    Args:
    Returns:
    Raises:
    """

    text = text.replace("\n", "")
    text = text.replace("\r", "")

    return text


class BackupType (IntEnum):
    """ Supported backup types """

    FULL = 1
    INCREMENTAL = 2


class SortOrder (object):
    """ Define the order used to present information """

    ASC = 'ASC'
    DESC = 'DESC'


class BackupStatus (object):
    """ Backup status """

    UNDEFINED = -1
    RUNNING = 1
    COMPLETED = 2
    CANCELLED = 3
    INTERRUPTED = 4
    FAILED = 5
    RESTORED = 6
    ALL = 999

    text = {
        UNDEFINED: "undefined",
        RUNNING: "running",
        COMPLETED: "completed",
        CANCELLED: "cancelled",
        INTERRUPTED: "interrupted",
        FAILED: "failed",
        RESTORED: "restored",
        ALL: "all"
    }


class BackupRestoreLib(object):
    """ Library of functionalities for the backup restore operations that requires information/state to be stored """

    STORAGE_EXE = "/services/storage"

    MAX_NUMBER_OF_BACKUPS_TO_RETRIEVE = 9999
    """" Maximum number of backup information to retrieve from the storage layer"""

    STORAGE_TABLE_BACKUPS = "backups"
    """ Table name containing the backups information"""

    JOB_SEM_FILE_PATH = "/tmp"
    """ Updated by the caller to the proper value """

    JOB_SEM_FILE_BACKUP = ".backup.sem"
    JOB_SEM_FILE_RESTORE = ".restore.sem"
    """" Semaphores information for the handling of the backup/restore synchronization """

    # SQLite commands
    SQLITE_SQLITE = "sqlite3"
    SQLITE_BACKUP = ".backup"
    SQLITE_RESTORE = "cp"

    # Postgres commands
    PG_COMMAND_DUMP = "pg_dump"
    PG_COMMAND_RESTORE = "pg_restore"
    PG_COMMAND_PSQL = "psql"

    PG_COMMANDS = {PG_COMMAND_DUMP: None,
                   PG_COMMAND_RESTORE: None,
                   PG_COMMAND_PSQL: None
                   }
    """List of Postgres commands to check/validate if they are available and usable
       and the actual Postgres commands to use """

    _MESSAGES_LIST = {

        # Information messages
        "i000001": "Execution started.",
        "i000002": "Execution completed.",

        # Warning / Error messages
        "e000000": "general error",
        "e000001": "cannot initialize the logger - error details |{0}|",
        "e000002": "cannot retrieve the configuration from the manager, trying retrieving from file "
                   "- error details |{0}|",
        "e000003": "cannot retrieve the configuration from file - error details |{0}|",
        "e000004": "...",
        "e000005": "...",
        "e000006": "...",
        "e000007": "backup failed.",
        "e000008": "cannot execute the backup, either a backup or a restore is already running - pid |{0}|",
        "e000009": "...",
        "e000010": "directory used to store backups doesn't exist - dir |{0}|",
        "e000011": "directory used to store semaphores for backup/restore synchronization doesn't exist - dir |{0}|",
        "e000012": "cannot create the configuration cache file, neither FOGLAMP_DATA nor FOGLAMP_ROOT are defined.",
        "e000013": "cannot create the configuration cache file, provided path is not a directory - dir |{0}|",
        "e000014": "the identified path of backups doesn't exists, creation was tried "
                   "- dir |{0}| - error details |{1}|",
        "e000015": "The command is not available neither using the unmanaged approach"
                   " - command |{0}|",
        "e000016": "Postgres command is not executable - command |{0}|",
        "e000017": "The execution of the Postgres command using the -V option produce an error"
                   " - command |{0}| - output |{1}|",
        "e000018": "It is not possible to read data from Postgres"
                   " - command |{0}| - exit code |{1}| - output |{2}|",
        "e000019": "The command is not available using the managed approach"
                   " - command |{0}| - full command |{1}|",
        "e000020": "It is not possible to evaluate if the storage is managed or unmanaged"
                   " - storage plugin |{0}|",

    }
    """ Messages used for Information, Warning and Error notice """

    _DIR_MANAGED_FOGLAMP_PG_COMMANDS = "plugins/storage/postgres/pgsql/bin"
    """Directory for Postgres commands in a managed configuration"""

    _DB_CONNECTION_STRING = "dbname='{db}'"

    _DEFAULT_FOGLAMP_ROOT = "/usr/local/foglamp"
    """ Default value to use for the FOGLAMP_ROOT if the environment $FOGLAMP_ROOT is not defined """

    _BACKUP_FILE_NAME_PREFIX = "foglamp_backup_"
    """ Prefix used to generate a backup file name """

    _CONFIG_CACHE_FILE = "backup_postgres_configuration_cache.json"
    """ Stores a configuration cache in case the configuration Manager is not available"""

    # Configuration retrieved from the Configuration Manager
    _CONFIG_CATEGORY_NAME = 'BACK_REST'
    _CONFIG_CATEGORY_DESCRIPTION = 'Backup and Restore'

    _CONFIG_DEFAULT = {
        "host": {
            "description": "Server IP or name to backup/restore",
            "type": "string",
            "default": "localhost"
        },
        "port": {
            "description": "PostgreSQL port",
            "type": "integer",
            "default": "5432"
        },
        "database": {
            "description": "Database name",
            "type": "string",
            "default": "foglamp"
        },
        "schema": {
            "description": "Schema",
            "type": "string",
            "default": "foglamp"
        },
        "database-filename": {
            "description": "SQLite database file name",
            "type": "string",
            "default": "foglamp.db"
        },
        "backup-dir": {
            "description": "Directory where backups will be created. "
                           "If not specificed, FOGLAMP_BACKUP, FOGLAMP_DATA or FOGLAMP_BACKUP will be used.",
            "type": "string",
            "default": "none"
        },
        "semaphores-dir": {
            "description": "Semaphore directory for backup/restore synchronization."
                           "if not specified, backup-dir is used.",
            "type": "string",
            "default": "none"
        },
        "retention": {
            "description": "Number of backups to maintain (old ones will be deleted)",
            "type": "integer",
            "default": "5"
        },
        "max_retry": {
            "description": "Maximum retries",
            "type": "integer",
            "default": "5"
        },
        "timeout": {
            "description": "Timeout in seconds for execution of external commands",
            "type": "integer",
            "default": "1200"
        },
        "restart-max-retries": {
            "description": "Maximum number of retries to restart Foglamp",
            "type": "integer",
            "default": "10"
        },
        "restart-sleep": {
            "description": "Sleep time between status checks at Foglamp restarts "
                           "to ensure it has started successfully.",
            "type": "integer",
            "default": "5"
        },
    }

    config = {}

    _storage = None
    _logger = None

    def __init__(self, _storage, _logger):

        self._storage = _storage
        self._logger = _logger

        self.config = {}

        # FogLAMP directories
        self.dir_foglamp_root = ""
        self.dir_foglamp_data = ""
        self.dir_foglamp_data_etc = ""
        self.dir_foglamp_backup = ""
        self.dir_backups = ""
        self.dir_semaphores = ""

    def sl_backup_status_create(self, _file_name, _type, _status):
        """ Logs the creation of the backup in the Storage layer

        Args:
            _file_name: file_name used for the backup as a full path
            _type: backup type {BackupType.FULL|BackupType.INCREMENTAL}
            _status: backup status, usually BackupStatus.RUNNING
        Returns:
        Raises:
        """

        _logger.debug("{func} - file name |{file}| ".format(func="sl_backup_status_create", file=_file_name))

        payload = payload_builder.PayloadBuilder() \
            .INSERT(file_name=_file_name,
                    ts="now()",
                    type=_type,
                    status=_status,
                    exit_code=0) \
            .payload()

        asyncio.get_event_loop().run_until_complete(self._storage.insert_into_tbl(self.STORAGE_TABLE_BACKUPS, payload))

    def sl_backup_status_update(self, _id, _status, _exit_code):
        """ Updates the status of the backup using the Storage layer

        Args:
            _id: Backup's Id to update
            _status: status of the backup {BackupStatus.SUCCESSFUL|BackupStatus.RESTORED}
            _exit_code: exit status of the backup/restore execution
        Returns:
        Raises:
        """

        _logger.debug("{func} - id |{file}| ".format(func="sl_backup_status_update", file=_id))

        payload = payload_builder.PayloadBuilder() \
            .SET(status=_status,
                 ts="now()",
                 exit_code=_exit_code) \
            .WHERE(['id', '=', _id]) \
            .payload()

        asyncio.get_event_loop().run_until_complete( self._storage.update_tbl(self.STORAGE_TABLE_BACKUPS, payload))

    def sl_get_backup_details_from_file_name(self, _file_name):
        """ Retrieves backup information from file name

        Args:
            _file_name: file name to search in the Storage layer

        Returns:
            backup_information: Backup information related to the file name

        Raises:
            exceptions.DoesNotExist
            exceptions.NotUniqueBackup
        """

        payload = payload_builder.PayloadBuilder() \
            .WHERE(['file_name', '=', _file_name]) \
            .payload()

        backups_from_storage = asyncio.get_event_loop().run_until_complete(self._storage.query_tbl_with_payload(self.STORAGE_TABLE_BACKUPS, payload))
        if backups_from_storage['count'] == 1:
            backup_information = backups_from_storage['rows'][0]
        elif backups_from_storage['count'] == 0:
            raise exceptions.DoesNotExist
        else:
            raise exceptions.NotUniqueBackup

        return backup_information

    def check_for_execution_restore(self):
        """ Executes all the checks to ensure the prerequisites to execute the backup are met

        Args:
        Returns:
        Raises:
        """
        self._check_commands()

    def check_for_execution_backup(self):
        """ Executes all the checks to ensure the prerequisites to execute the backup are met

        Args:
        Returns:
        Raises:
        """
        self._check_commands()
        self._check_db()

    def _check_db(self):
        """ Checks if the database is working properly reading a sample row from the backups table

        Args:
        Returns:
        Raises:
            exceptions.CannotReadPostgres
        """
        cmd_psql = self.PG_COMMANDS[self.PG_COMMAND_PSQL]
        cmd = '{psql} -d {db} -t -c "SELECT id FROM {schema}.{table} LIMIT 1;"'.format(
                                                                psql=cmd_psql,
                                                                db=self.config['database'],
                                                                schema=self.config['schema'],
                                                                table=self.STORAGE_TABLE_BACKUPS)
        _exit_code, output = exec_wait(
                                        _cmd=cmd,
                                        _output_capture=True,
                                        _timeout=self.config['timeout']
                                        )
        self._logger.debug("{func} - cmd |{cmd}| - exit_code |{exit_code}| output |{output}| ".format(
                            func="_check_db",
                            cmd=cmd,
                            exit_code=_exit_code,
                            output=cr_strip(output)))
        if _exit_code != 0:
            _message = self._MESSAGES_LIST["e000018"].format(cmd, _exit_code, output)
            self._logger.error("{0}".format(_message))
            raise exceptions.CannotReadPostgres(_message)

    def _check_commands(self):
        """ Identify and checks the Postgres commands

        Args:
        Returns:
        Raises:
        """
        for cmd in self.PG_COMMANDS:
            cmd_identified = self._check_command_identification(cmd)
            self._check_command_test(cmd_identified)

    def _check_command_identification(self, cmd_to_identify):
        """ Identifies the proper Postgres command to use, 2 possible cases :

        Managed    - command is available in $FOGLAMP_ROOT/plugins/storage/postgres/pgsql/bin
        Unmanaged  - checks using the path and it identifies the used command through 'command -v'

        Args:
            cmd_to_identify: str - command to identify

        Returns:
            cmd_identified: str - actual identified command to use

        Raises:
            exceptions.PgCommandUnAvailable
        """
        is_managed = self._is_plugin_managed("postgres")
        if is_managed:
            # Checks for Managed
            cmd_managed = "{root}/{path}/{cmd}".format(
                                                        root=self.dir_foglamp_root,
                                                        path=self._DIR_MANAGED_FOGLAMP_PG_COMMANDS,
                                                        cmd=cmd_to_identify)
            if os.path.exists(cmd_managed):
                cmd_identified = cmd_managed
            else:
                _message = self._MESSAGES_LIST["e000019"].format(cmd_to_identify, cmd_managed)
                self._logger.error("{0}".format(_message))
                raise exceptions.PgCommandUnAvailable(_message)
        else:
            # Checks for Unmanaged
            cmd = "command -v " + cmd_to_identify

            # The timeout command can't be used with 'command'
            # noinspection PyArgumentEqualDefault
            _exit_code, output = exec_wait(
                                            _cmd=cmd,
                                            _output_capture=True,
                                            _timeout=0
                                            )
            self._logger.debug("{func} - cmd |{cmd}| - exit_code |{exit_code}| output |{output}| ".format(
                                                                            func="_check_command_identification",
                                                                            cmd=cmd,
                                                                            exit_code=_exit_code,
                                                                            output=output))
            if _exit_code == 0:
                cmd_identified = cr_strip(output)
            else:
                _message = self._MESSAGES_LIST["e000015"].format(cmd)
                self._logger.error("{0}".format(_message))
                raise exceptions.PgCommandUnAvailable(_message)

        self.PG_COMMANDS[cmd_to_identify] = cmd_identified

        return cmd_identified

    def _is_plugin_managed(self, plugin_to_identify):
        """ Identifies the type of plugin, Managed or not, inquiring the storage executable

        Args:
            plugin_to_identify: str - plugin to evaluate if it is managed or not
        Returns:
            type: boolean - True if it is a managed plugin
        Raises:
        """
        # noinspection PyUnusedLocal
        plugin_type = False

        # Inquires the storage
        file_full_path = self.dir_foglamp_root + self.STORAGE_EXE
        cmd = file_full_path + " --plugin"

        # noinspection PyArgumentEqualDefault
        _exit_code, output = exec_wait(
                                        _cmd=cmd,
                                        _output_capture=True,
                                        _timeout=0
                                        )

        self._logger.debug("{func} - cmd |{cmd}| - exit_code |{exit_code}| output |{output}| ".format(
            func="_is_plugin_managed",
            cmd=cmd,
            exit_code=_exit_code,
            output=output))

        # Evaluates the storage answer
        if plugin_to_identify in output:
            if "false" in output:
                plugin_type = False
            else:
                plugin_type = True
        else:
            _message = self._MESSAGES_LIST["e000020"].format(plugin_to_identify)
            self._logger.error("{0}".format(_message))
            raise exceptions.UndefinedStorage(_message)

        return plugin_type

    def _check_command_test(self, cmd_to_test):
        """ Tests if the Postgres command could be successfully launched/used

        Args:
            cmd_to_test: str -  Command to test

        Returns:
        Raises:
            exceptions.PgCommandUnAvailable
            exceptions.PgCommandNotExecutable
        """
        if os.access(cmd_to_test, os.X_OK):
            cmd = cmd_to_test + " -V"
            _exit_code, output = exec_wait(
                                            _cmd=cmd,
                                            _output_capture=True,
                                            _timeout=self.config['timeout']
                                            )
            self._logger.debug("{func} - cmd |{cmd}| - exit_code |{exit_code}| output |{output}| ".format(
                                                                            func="_check_command_test",
                                                                            cmd=cmd,
                                                                            exit_code=_exit_code,
                                                                            output=output))
            if _exit_code != 0:
                _message = self._MESSAGES_LIST["e000017"].format(cmd, output)
                self._logger.error("{0}".format(_message))
                raise exceptions.PgCommandUnAvailable(_message)
        else:
            _message = self._MESSAGES_LIST["e000016"].format(cmd_to_test)
            self._logger.error("{0}".format(_message))
            raise exceptions.PgCommandNotExecutable(_message)

    def sl_get_backup_details(self, backup_id: int) -> dict:
        """ Returns the details of a backup

        Args:
            backup_id: int - the id of the backup to return

        Returns:
            backup_information: all the information available related to the requested backup_id

        Raises:
            exceptions.DoesNotExist
            exceptions.NotUniqueBackup
        """
        payload = payload_builder.PayloadBuilder().SELECT("id", "status", "ts", "file_name", "type")\
            .ALIAS("return", ("ts", 'ts')).FORMAT("return", ("ts", "YYYY-MM-DD HH24:MI:SS.MS"))\
            .WHERE(['id', '=', backup_id]).payload()

        backup_from_storage = asyncio.get_event_loop().run_until_complete(self._storage.query_tbl_with_payload(self.STORAGE_TABLE_BACKUPS, payload))

        if backup_from_storage['count'] == 0:
            raise exceptions.DoesNotExist
        elif backup_from_storage['count'] == 1:
            backup_information = backup_from_storage['rows'][0]
        else:
            raise exceptions.NotUniqueBackup

        return backup_information

<<<<<<< HEAD
=======
    def storage_retrieve(self, sql_cmd):
        """  Executes a sql command against the Storage layer that retrieves data

        Args:
        Returns:
            raw_data:list - Python list containing the rows retrieved from the Storage layer
        Raises:
        """
        _logger.debug("{func} - sql cmd |{cmd}| ".format(func="storage_retrieve",
                                                         cmd=sql_cmd))
        db_connection_string = self._DB_CONNECTION_STRING.format(db=self.config["database"])

        _pg_conn = psycopg2.connect(db_connection_string, cursor_factory=RealDictCursor)
        _pg_cur = _pg_conn.cursor()
        _pg_cur.execute(sql_cmd)
        raw_data = _pg_cur.fetchall()
        _pg_conn.close()

        return raw_data

    def storage_update(self, sql_cmd):
        """Executes a sql command against the Storage layer that updates data

        Args:
            sql_cmd: sql command to execute
        Returns:
        Raises:
        """
        _logger.debug("{func} - sql cmd |{cmd}| ".format(
                                                            func="storage_update",
                                                            cmd=sql_cmd))
        db_connection_string = self._DB_CONNECTION_STRING.format(db=self.config["database"])

        _pg_conn = psycopg2.connect(db_connection_string)
        _pg_cur = _pg_conn.cursor()
        _pg_cur.execute(sql_cmd)
        _pg_conn.commit()
        _pg_conn.close()

    def backup_status_update(self, backup_id, status):
        """ Updates the status of the backup in the Storage layer

        Args:
            backup_id: int -
            status: BackupStatus -
        Returns:
        Raises:
        """
        _logger.debug("{func} - backup id |{id}| ".format(func="backup_status_update",
                                                          id=backup_id))
        sql_cmd = """

            UPDATE foglamp.backups SET  status={status} WHERE id='{id}';

            """.format(status=status,
                       id=backup_id, )
        self.storage_update(sql_cmd)

>>>>>>> d978169f
    def retrieve_configuration(self):
        """  Retrieves the configuration either from the manager or from a local file.
        the local configuration file is used if the configuration manager is not available
        and updated with the values retrieved from the manager when feasible.

        Args:
        Returns:
        Raises:
            exceptions.ConfigRetrievalError
        """

        global JOB_SEM_FILE_PATH

        try:
            self._retrieve_configuration_from_manager()
        except Exception as _ex:
            _message = self._MESSAGES_LIST["e000002"].format(_ex)
            self._logger.warning(_message)
            try:
                self._retrieve_configuration_from_file()
            except Exception as _ex:
                _message = self._MESSAGES_LIST["e000003"].format(_ex)
                self._logger.error(_message)
                raise exceptions.ConfigRetrievalError(_message)
        else:
            self._update_configuration_file()

        # Identifies the directory of backups and checks its existence
        if self.config['backup-dir'] != "none":
            self.dir_backups = self.config['backup-dir']
        else:
            self.dir_backups = self.dir_foglamp_backup

        self._check_create_path(self.dir_backups)

        # Identifies the directory for the semaphores and checks its existence
        # Stores semaphores in the _backups_dir if semaphores-dir is not defined
        if self.config['semaphores-dir'] != "none":
            self.dir_semaphores = self.config['semaphores-dir']
        else:
            self.dir_semaphores = self.dir_backups
            JOB_SEM_FILE_PATH = self.dir_semaphores

        self._check_create_path(self.dir_semaphores)

    def evaluate_paths(self):
        """  Evaluates paths in relation to the environment variables
             FOGLAMP_ROOT, FOGLAMP_DATA and FOGLAMP_BACKUP

        Args:
        Returns:
        Raises:
        """
        # Evaluates FOGLAMP_ROOT
        if "FOGLAMP_ROOT" in os.environ:
            self.dir_foglamp_root = os.getenv("FOGLAMP_ROOT")
        else:
            self.dir_foglamp_root = self._DEFAULT_FOGLAMP_ROOT

        # Evaluates FOGLAMP_DATA
        if "FOGLAMP_DATA" in os.environ:
            self.dir_foglamp_data = os.getenv("FOGLAMP_DATA")
        else:
            self.dir_foglamp_data = self.dir_foglamp_root + "/data"

        # Evaluates FOGLAMP_BACKUP
        if "FOGLAMP_BACKUP" in os.environ:
            self.dir_foglamp_backup = os.getenv("FOGLAMP_BACKUP")
        else:
            self.dir_foglamp_backup = self.dir_foglamp_data + "/backup"

        # Evaluates etc directory
        self.dir_foglamp_data_etc = self.dir_foglamp_data + "/etc"

        self._check_create_path(self.dir_foglamp_backup)
        self._check_create_path(self.dir_foglamp_data_etc)

    def _check_create_path(self, path):
        """  Checks path existences and creates it if needed
        Args:
        Returns:
        Raises:
            exceptions.InvalidBackupsPath
        """
        # Check the path existence
        if not os.path.isdir(path):
            # The path doesn't exists, tries to create it
            try:
                os.makedirs(path)
            except OSError as _ex:
                _message = self._MESSAGES_LIST["e000014"].format(path, _ex)
                self._logger.error("{0}".format(_message))
                raise exceptions.InvalidPath(_message)

    def _retrieve_configuration_from_manager(self):
        """" Retrieves the configuration from the configuration manager

        Args:
        Returns:
        Raises:
        """
        _event_loop = asyncio.get_event_loop()
        cfg_manager = ConfigurationManager(self._storage)

        _event_loop.run_until_complete(cfg_manager.create_category(
            self._CONFIG_CATEGORY_NAME,
            self._CONFIG_DEFAULT,
            self._CONFIG_CATEGORY_DESCRIPTION))
        self._config_from_manager = _event_loop.run_until_complete(cfg_manager.get_category_all_items
                                                                   (self._CONFIG_CATEGORY_NAME))
        self._decode_configuration_from_manager(self._config_from_manager)

    def _decode_configuration_from_manager(self, _config_from_manager):
        """" Decodes a json configuration as generated by the configuration manager

        Args:
            _config_from_manager: Json configuration to decode
        Returns:
        Raises:
        """
        self.config['host'] = _config_from_manager['host']['value']
        self.config['port'] = int(_config_from_manager['port']['value'])
        self.config['database'] = _config_from_manager['database']['value']
        self.config['database-filename'] = _config_from_manager['database-filename']['value']
        self.config['schema'] = _config_from_manager['schema']['value']
        self.config['backup-dir'] = _config_from_manager['backup-dir']['value']
        self.config['semaphores-dir'] = _config_from_manager['semaphores-dir']['value']
        self.config['retention'] = int(_config_from_manager['retention']['value'])
        self.config['max_retry'] = int(_config_from_manager['max_retry']['value'])
        self.config['timeout'] = int(_config_from_manager['timeout']['value'])
        self.config['restart-max-retries'] = int(_config_from_manager['restart-max-retries']['value'])
        self.config['restart-sleep'] = int(_config_from_manager['restart-sleep']['value'])

    def _retrieve_configuration_from_file(self):
        """" Retrieves the configuration from the local file

        Args:
        Returns:
        Raises:
        """
        file_full_path = self._identify_configuration_file_path()
        with open(file_full_path) as file:
            self._config_from_manager = json.load(file)
        self._decode_configuration_from_manager(self._config_from_manager)

    def _update_configuration_file(self):
        """ Updates the configuration file with the values retrieved from tha manager.

        Args:
        Returns:
        Raises:
        """
        file_full_path = self._identify_configuration_file_path()
        with open(file_full_path, 'w') as file:
            json.dump(self._config_from_manager, file)

    def _identify_configuration_file_path(self):
        """ Identifies the path of the configuration cache file,

        Args:
        Returns:
        Raises:
        """
        file_full_path = self.dir_foglamp_data_etc + "/" + self._CONFIG_CACHE_FILE
        return file_full_path


class Job:
    """" Handles backup and restore operations synchronization """

    @classmethod
    def _pid_file_retrieve(cls, file_name):
        """ Retrieves the PID from the semaphore file

        Args:
            file_name: full path of the semaphore file
        Returns:
            pid: pid retrieved from the semaphore file
        Raises:
        """
        with open(file_name) as f:
            pid = f.read()
        pid = int(pid)
        return pid

    @classmethod
    def _pid_file_create(cls, file_name, pid):
        """ Creates the semaphore file having the PID as content

        Args:
            file_name: full path of the semaphore file
            pid: pid to store into the semaphore file
        Returns:
        Raises:
        """
        file = open(file_name, "w")
        file.write(str(pid))
        file.close()

    @classmethod
    def _check_semaphore_file(cls, file_name):
        """ Evaluates if a specific either backup or restore operation is in execution

        Args:
            file_name: semaphore file, full path
        Returns:
            pid: 0= no operation is in execution or the pid retrieved from the semaphore file
        Raises:
        """
        _logger.debug("{func}".format(func="check_semaphore_file"))
        pid = 0
        if os.path.exists(file_name):
            pid = cls._pid_file_retrieve(file_name)

            # Check if the process is really running
            try:
                os.getpgid(pid)
            except ProcessLookupError:
                # Process is not running, removing the semaphore file
                os.remove(file_name)
                _message = _MESSAGES_LIST["e000002"].format(file_name, pid)
                _logger.warning("{0}".format(_message))
                pid = 0

        return pid

    @classmethod
    def is_running(cls):
        """ Evaluates if another either backup or restore job is already running

        Args:
        Returns:
            pid: 0= no operation is in execution or the pid retrieved from the semaphore file
        Raises:
        """
        _logger.debug("{func}".format(func="is_running"))

        # Checks if a backup process is still running
        full_path_backup = JOB_SEM_FILE_PATH + "/" + BackupRestoreLib.JOB_SEM_FILE_BACKUP
        pid = cls._check_semaphore_file(full_path_backup)

        # Checks if a restore process is still running
        if pid == 0:
            full_path_restore = JOB_SEM_FILE_PATH + "/" + BackupRestoreLib.JOB_SEM_FILE_RESTORE
            pid = cls._check_semaphore_file(full_path_restore)

        return pid

    @classmethod
    def set_as_running(cls, file_name, pid):
        """ Sets a job as running

        Args:
            file_name: semaphore file either fot backup or restore
            pid: pid of the process to be stored within the semaphore file
        Returns:
        Raises:
        """
        _logger.debug("{func}".format(func="set_as_running"))
        full_path = JOB_SEM_FILE_PATH + "/" + file_name

        if os.path.exists(full_path):
            os.remove(full_path)
            _message = _MESSAGES_LIST["e000001"].format(full_path)
            _logger.warning("{0}".format(_message))

        cls._pid_file_create(full_path, pid)

    @classmethod
    def set_as_completed(cls, file_name):
        """ Sets a job as completed

        Args:
            file_name: semaphore file either for backup or restore operations
        Returns:
        Raises:
        """

        _logger.debug("{func}".format(func="set_as_completed"))
        full_path = JOB_SEM_FILE_PATH + "/" + file_name

        if os.path.exists(full_path):
            os.remove(full_path)


if __name__ == "__main__":

    message = _MESSAGES_LIST["e000003"]
    print(message)

    if False:
        # Used to assign the proper objects type without actually executing them
        _storage = StorageClientAsync("127.0.0.1", "0")
        _logger = logger.setup(_MODULE_NAME)<|MERGE_RESOLUTION|>--- conflicted
+++ resolved
@@ -669,67 +669,6 @@
 
         return backup_information
 
-<<<<<<< HEAD
-=======
-    def storage_retrieve(self, sql_cmd):
-        """  Executes a sql command against the Storage layer that retrieves data
-
-        Args:
-        Returns:
-            raw_data:list - Python list containing the rows retrieved from the Storage layer
-        Raises:
-        """
-        _logger.debug("{func} - sql cmd |{cmd}| ".format(func="storage_retrieve",
-                                                         cmd=sql_cmd))
-        db_connection_string = self._DB_CONNECTION_STRING.format(db=self.config["database"])
-
-        _pg_conn = psycopg2.connect(db_connection_string, cursor_factory=RealDictCursor)
-        _pg_cur = _pg_conn.cursor()
-        _pg_cur.execute(sql_cmd)
-        raw_data = _pg_cur.fetchall()
-        _pg_conn.close()
-
-        return raw_data
-
-    def storage_update(self, sql_cmd):
-        """Executes a sql command against the Storage layer that updates data
-
-        Args:
-            sql_cmd: sql command to execute
-        Returns:
-        Raises:
-        """
-        _logger.debug("{func} - sql cmd |{cmd}| ".format(
-                                                            func="storage_update",
-                                                            cmd=sql_cmd))
-        db_connection_string = self._DB_CONNECTION_STRING.format(db=self.config["database"])
-
-        _pg_conn = psycopg2.connect(db_connection_string)
-        _pg_cur = _pg_conn.cursor()
-        _pg_cur.execute(sql_cmd)
-        _pg_conn.commit()
-        _pg_conn.close()
-
-    def backup_status_update(self, backup_id, status):
-        """ Updates the status of the backup in the Storage layer
-
-        Args:
-            backup_id: int -
-            status: BackupStatus -
-        Returns:
-        Raises:
-        """
-        _logger.debug("{func} - backup id |{id}| ".format(func="backup_status_update",
-                                                          id=backup_id))
-        sql_cmd = """
-
-            UPDATE foglamp.backups SET  status={status} WHERE id='{id}';
-
-            """.format(status=status,
-                       id=backup_id, )
-        self.storage_update(sql_cmd)
-
->>>>>>> d978169f
     def retrieve_configuration(self):
         """  Retrieves the configuration either from the manager or from a local file.
         the local configuration file is used if the configuration manager is not available
