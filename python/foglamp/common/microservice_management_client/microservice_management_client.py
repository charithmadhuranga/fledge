import http.client
import json
from foglamp.common import logger
from foglamp.common.microservice_management_client import exceptions as client_exceptions

_logger = logger.setup(__name__)


class MicroserviceManagementClient(object):
    _management_client_conn = None

    def __init__(self, microservice_management_host, microservice_management_port):
        self._management_client_conn = http.client.HTTPConnection("{0}:{1}".format(microservice_management_host, microservice_management_port))

    def register_service(self, service_registration_payload):
        self._management_client_conn.request(method='POST', url='/foglamp/service', body=json.dumps(service_registration_payload))
        r = self._management_client_conn.getresponse()
        if r.status in range(400, 500):
            _logger.error("Client error code: %d, Reason: %s", r.status, r.reason)
            raise client_exceptions.MicroserviceManagementClientError(status=r.status, reason=r.reason)
        if r.status in range(500, 600):
            _logger.error("Server error code: %d, Reason: %s", r.status, r.reason)
            raise client_exceptions.MicroserviceManagementClientError(status=r.status, reason=r.reason)
        res = r.read().decode()
        self._management_client_conn.close()
        response = json.loads(res)
        try:
            response["id"]
        except (KeyError, Exception) as ex:
            _logger.exception("Could not register the microservice, From request %s, Reason: %s", json.dumps(service_registration_payload), str(ex))
            raise

        return response

    def unregister_service(self, microservice_id):
        self._management_client_conn.request(method='DELETE', url='/foglamp/service/{}'.format(microservice_id))
        r = self._management_client_conn.getresponse()
        if r.status in range(400, 500):
            _logger.error("Client error code: %d, Reason: %s", r.status, r.reason)
            raise client_exceptions.MicroserviceManagementClientError(status=r.status, reason=r.reason)
        if r.status in range(500, 600):
            _logger.error("Server error code: %d, Reason: %s", r.status, r.reason)
            raise client_exceptions.MicroserviceManagementClientError(status=r.status, reason=r.reason)
        res = r.read().decode()
        self._management_client_conn.close()
        response = json.loads(res)
        try:
            response["id"]
        except (KeyError, Exception) as ex:
<<<<<<< HEAD
            _logger.exception("Could not un-register the micro-service having uuid %s, Reason: %s",
=======
            _logger.exception("Could not unregister the micro-service having uuid %s, Reason: %s",
>>>>>>> 1ec382b1
                              microservice_id, str(ex))
            raise

        return response

    def register_interest(self, category, microservice_id):
        payload = json.dumps({"category": category, "service": microservice_id})
        self._management_client_conn.request(method='POST', url='/foglamp/interest', body=payload)
        r = self._management_client_conn.getresponse()
        if r.status in range(400, 500):
            _logger.error("Client error code: %d, Reason: %s", r.status, r.reason)
            raise client_exceptions.MicroserviceManagementClientError(status=r.status, reason=r.reason)
        if r.status in range(500, 600):
            _logger.error("Server error code: %d, Reason: %s", r.status, r.reason)
            raise client_exceptions.MicroserviceManagementClientError(status=r.status, reason=r.reason)
        res = r.read().decode()
        self._management_client_conn.close()
        response = json.loads(res)
        try:
            response["id"]
        except (KeyError, Exception) as ex:
            _logger.exception("Could not register interest, for request payload %s, Reason: %s",
                              payload, str(ex))
            raise

        return response

    def unregister_interest(self, registered_interest_id):
        self._management_client_conn.request(method='DELETE', url='/foglamp/interest/{}'.format(registered_interest_id))
        r = self._management_client_conn.getresponse()
        if r.status in range(400, 500):
            _logger.error("Client error code: %d, Reason: %s", r.status, r.reason)
            raise client_exceptions.MicroserviceManagementClientError(status=r.status, reason=r.reason)
        if r.status in range(500, 600):
            _logger.error("Server error code: %d, Reason: %s", r.status, r.reason)
            raise client_exceptions.MicroserviceManagementClientError(status=r.status, reason=r.reason)
        res = r.read().decode()
        self._management_client_conn.close()
        response = json.loads(res)
        try:
            response["id"]
        except (KeyError, Exception) as ex:
            _logger.exception("Could not unregister interest for %s, Reason: %s", registered_interest_id, str(ex))
            raise

        return response

    def get_services(self, name=None, _type=None):
        url = '/foglamp/service'
        if _type:
            url = '{}?type={}'.format(url, _type)
        if name:
            url = '{}?name={}'.format(url, name)
        if name and _type:
            url = '{}?name={}&type={}'.format(url, name, _type)
        self._management_client_conn.request(method='GET', url=url)
        r = self._management_client_conn.getresponse()
        if r.status in range(400, 500):
            _logger.error("Client error code: %d, Reason: %s", r.status, r.reason)
            raise client_exceptions.MicroserviceManagementClientError(status=r.status, reason=r.reason)
        if r.status in range(500, 600):
            _logger.error("Server error code: %d, Reason: %s", r.status, r.reason)
            raise client_exceptions.MicroserviceManagementClientError(status=r.status, reason=r.reason)
        res = r.read().decode()
        self._management_client_conn.close()
        response = json.loads(res)
        try:
            response["services"]
        except (KeyError, Exception) as ex:
            _logger.exception("Could not find the micro-service for requested url %s, Reason: %s", url, str(ex))
            raise

        return response<|MERGE_RESOLUTION|>--- conflicted
+++ resolved
@@ -47,11 +47,7 @@
         try:
             response["id"]
         except (KeyError, Exception) as ex:
-<<<<<<< HEAD
-            _logger.exception("Could not un-register the micro-service having uuid %s, Reason: %s",
-=======
             _logger.exception("Could not unregister the micro-service having uuid %s, Reason: %s",
->>>>>>> 1ec382b1
                               microservice_id, str(ex))
             raise
 
