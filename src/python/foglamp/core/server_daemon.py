#!/usr/bin/env python3
# -*- coding: utf-8 -*-

# FOGLAMP_BEGIN
# See: http://foglamp.readthedocs.io/
# FOGLAMP_END

"""Starts the FogLAMP core service as a daemon

This module can not be called 'daemon' because it conflicts
with the third-party daemon module
"""

import os
import logging
import signal
import sys
import time
import daemon
from daemon import pidfile

from foglamp.core.server import Server

__author__ = "Amarendra K Sinha, Terris Linenbach"
__copyright__ = "Copyright (c) 2017 OSIsoft, LLC"
__license__ = "Apache 2.0"
__version__ = "${VERSION}"

_PID_PATH = os.path.expanduser('~/var/run/foglamp.pid')
_LOG_PATH = os.path.expanduser('~/var/log/foglamp.log')
_WORKING_DIR = os.path.expanduser('~/var/log')

_WAIT_TERM_SECONDS = 5
"""How many seconds to wait for the core server process to stop"""
_MAX_STOP_RETRY = 5
"""How many times to send TERM signal to core server process when stopping"""


def _safe_make_dirs(path):
    """Creates any missing parent directories

    :param path: The path of the directory to create
    """

    try:
        os.makedirs(path, 0o750)
    except OSError as exception:
        if not os.path.exists(path):
            raise exception


class TimeoutException(Exception):
    """Operation timed out"""
    pass


class Daemon(object):
    # TODO FOGL-282: Return true/false instead of printing
    """FogLAMP Daemon"""

    logging_configured = False
    """Set to true when it's safe to use logging"""

    @classmethod
    def _configure_logging(cls):
        # TODO: FOGL-281 Use different logging facility
        if cls.logging_configured:
            return

        file_handler = logging.FileHandler(_LOG_PATH)
        file_handler.setLevel(logging.WARNING)

        format_str = '%(asctime)s - %(name)s - %(levelname)s - %(message)s'
        formatter = logging.Formatter(format_str)

        file_handler.setFormatter(formatter)

        logger = logging.getLogger('')
        logger.addHandler(file_handler)
        logger.setLevel(logging.WARNING)

<<<<<<< HEAD
        cls.logging_configured = True
=======
class TimeoutError(Exception):
    """This exception is raised when the FogLAMP daemon can not be stopped"""
    pass
>>>>>>> 0b6df185

    @classmethod
    def _start_server(cls):
        """Starts the core server"""

        cls._configure_logging()
        Server().start()

<<<<<<< HEAD
    @classmethod
    def start(cls):
        """Starts FogLAMP"""
=======
    :param pid: Optional process id to stop. If not provided, use pidfile.
    :raises TimeoutError: Unable to stop FogLAMP
    """
>>>>>>> 0b6df185

        _safe_make_dirs(_WORKING_DIR)
        _safe_make_dirs(os.path.dirname(_PID_PATH))
        _safe_make_dirs(os.path.dirname(_LOG_PATH))

        pid = cls.get_pid()

        if pid:
            print("FogLAMP is already running in PID {}".format(pid))
        else:
            # If it is desirable to output the pid to the console,
            # os.getpid() reports the wrong pid so it's not easy.
            print("Starting FogLAMP\nLogging to {}".format(_LOG_PATH))

            with daemon.DaemonContext(
                working_directory=_WORKING_DIR,
                umask=0o002,
                pidfile=pidfile.TimeoutPIDLockFile(_PID_PATH)
            ):
                cls._start_server()

    @classmethod
    def stop(cls, pid=None):
        """Stops FogLAMP if it is running

<<<<<<< HEAD
        :param pid: Optional process id to stop. If not provided, use pidfile.
        :raises TimeoutException: Unable to stop FogLAMP
        """

        # TODO: FOGL-274 Stopping is hard.
=======
            for i in range(_WAIT_TERM_SECONDS):
                os.kill(pid, 0)
                time.sleep(1)
    except OSError:
        stopped = True

    if not stopped:
        raise TimeoutError("Unable to stop FogLAMP")
>>>>>>> 0b6df185

        if not pid:
            pid = cls.get_pid()

        if not pid:
            print("FogLAMP is not running")
            return

        stopped = False

        try:
            for _ in range(_MAX_STOP_RETRY):
                os.kill(pid, signal.SIGTERM)

                for _ in range(_WAIT_TERM_SECONDS):
                    os.kill(pid, 0)
                    time.sleep(1)
        except OSError:
            stopped = True

        if not stopped:
            raise TimeoutException("Unable to stop FogLAMP")

        print("FogLAMP stopped")

    @classmethod
    def restart(cls):
        """Restarts FogLAMP"""

        pid = cls.get_pid()
        if pid:
            cls.stop(pid)

        cls.start()

    @staticmethod
    def get_pid():
        """Returns FogLAMP's process id or None if FogLAMP is not running"""

        try:
            with open(_PID_PATH, 'r') as pid_file:
                pid = int(pid_file.read().strip())
        except (IOError, ValueError):
            return None

        # Delete the pid file if the process isn't alive
        # there is an unavoidable race condition here if another
        # process is stopping or starting the daemon
        try:
            os.kill(pid, 0)
        except OSError:
            os.remove(_PID_PATH)
            pid = None

        return pid

    @classmethod
    def status(cls):
        """Outputs the status of the FogLAMP process"""
        pid = cls.get_pid()

        if pid:
            print("FogLAMP is running in PID {}".format(pid))
        else:
            print("FogLAMP is not running")
            sys.exit(2)

    @classmethod
    def main(cls):
        """Processes command-line arguments

        COMMAND LINE ARGUMENTS:
            - start
            - status
            - stop
            - restart

        EXIT STATUS:
            - 0: Normal
            - 1: An error occurred
            - 2: For the 'status' command: FogLAMP is not running

        :raises ValueError: Invalid or missing arguments provided
        """

        if len(sys.argv) == 1:
            raise ValueError("Usage: start|stop|restart|status")
        elif len(sys.argv) == 2:
            command = sys.argv[1]
            if command == 'start':
                cls.start()
            elif command == 'stop':
                cls.stop()
            elif command == 'restart':
                cls.restart()
            elif command == 'status':
                cls.status()
            else:
                raise ValueError("Unknown argument: {}".format(sys.argv[1]))


def main():
    """Processes command-line parameters

    See :meth:`Daemon.start`
    """

    try:
        Daemon().main()
        # pylint: disable=W0703
    except Exception as exception:
        # pylint: enable=W0703
        # TODO: FOGL-281
        if Daemon.logging_configured:
            logging.getLogger(__name__).exception("Failed")
        else:
            # If the daemon package has been invoked, the following 'write' will
            # do nothing because stdout and stderr are routed to /dev/null
            sys.stderr.write(format(str(exception)) + "\n")

        sys.exit(1)<|MERGE_RESOLUTION|>--- conflicted
+++ resolved
@@ -49,7 +49,7 @@
             raise exception
 
 
-class TimeoutException(Exception):
+class TimeoutError(Exception):
     """Operation timed out"""
     pass
 
@@ -79,13 +79,7 @@
         logger.addHandler(file_handler)
         logger.setLevel(logging.WARNING)
 
-<<<<<<< HEAD
         cls.logging_configured = True
-=======
-class TimeoutError(Exception):
-    """This exception is raised when the FogLAMP daemon can not be stopped"""
-    pass
->>>>>>> 0b6df185
 
     @classmethod
     def _start_server(cls):
@@ -94,15 +88,9 @@
         cls._configure_logging()
         Server().start()
 
-<<<<<<< HEAD
     @classmethod
     def start(cls):
         """Starts FogLAMP"""
-=======
-    :param pid: Optional process id to stop. If not provided, use pidfile.
-    :raises TimeoutError: Unable to stop FogLAMP
-    """
->>>>>>> 0b6df185
 
         _safe_make_dirs(_WORKING_DIR)
         _safe_make_dirs(os.path.dirname(_PID_PATH))
@@ -128,22 +116,11 @@
     def stop(cls, pid=None):
         """Stops FogLAMP if it is running
 
-<<<<<<< HEAD
         :param pid: Optional process id to stop. If not provided, use pidfile.
         :raises TimeoutException: Unable to stop FogLAMP
         """
 
         # TODO: FOGL-274 Stopping is hard.
-=======
-            for i in range(_WAIT_TERM_SECONDS):
-                os.kill(pid, 0)
-                time.sleep(1)
-    except OSError:
-        stopped = True
-
-    if not stopped:
-        raise TimeoutError("Unable to stop FogLAMP")
->>>>>>> 0b6df185
 
         if not pid:
             pid = cls.get_pid()
@@ -165,7 +142,7 @@
             stopped = True
 
         if not stopped:
-            raise TimeoutException("Unable to stop FogLAMP")
+            raise TimeoutError("Unable to stop FogLAMP")
 
         print("FogLAMP stopped")
 
