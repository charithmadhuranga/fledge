#!/usr/bin/env python3
# -*- coding: utf-8 -*-

# FOGLAMP_BEGIN
# See: http://foglamp.readthedocs.io/
# FOGLAMP_END

import argparse
import sys

from foglamp.device.server import Server
<<<<<<< HEAD
=======
from foglamp.parser import Parser
from foglamp.parser import ArgumentParserError
>>>>>>> eb2228ea
from foglamp import logger

"""Starts the device server"""

__author__ = "Terris Linenbach"
__copyright_ = "Copyright (c) 2017 OSIsoft, LLC"
__license__ = "Apache 2.0"
__version__ = "${VERSION}"

<<<<<<< HEAD
_logger = logger.setup("SouthBound Device", level=20)
# TODO: Support --help, --name plugin, etc.

parser = argparse.ArgumentParser(prog='SouthBound Device')
parser.description = '%(prog)s -- Device Service'
parser.epilog = 'The initial version of %(prog)s is meant to test the sensor/device interface of FogLAMP using CoAP'
# parser.add_argument('-v', '--version', action='version', version='%(prog)s {0!s}'.format(1.0))
parser.add_argument('--name', default='CoAP')
parser.add_argument('--port',  required=True, help='Core Management Port')


namespace = parser.parse_args(sys.argv[1:])

plugin = '{0}'.format(namespace.name)

core_management_port = int(namespace.port)
_logger.info(plugin, core_management_port)
Server.start(plugin, core_management_port)
=======
_logger = logger.setup("Device", level=20)

try:
    plugin = Parser.get('--name')
    core_mgt_port = Parser.get('--port')
    core_mgt_address = Parser.get('--address')
except ArgumentParserError:
    _logger.exception('Unable to parse command line argument')
    sys.exit(1)

if plugin is None:
    _logger.warning("Required argument '--name' is missing")
elif core_mgt_port is None:
    _logger.warning("Required argument '--port' is missing")
elif core_mgt_address is None:
    _logger.warning("Required argument '--address' is missing")
else:
    Server.start(plugin, core_mgt_port, core_mgt_address)
>>>>>>> eb2228ea
<|MERGE_RESOLUTION|>--- conflicted
+++ resolved
@@ -5,15 +5,11 @@
 # See: http://foglamp.readthedocs.io/
 # FOGLAMP_END
 
-import argparse
 import sys
 
 from foglamp.device.server import Server
-<<<<<<< HEAD
-=======
 from foglamp.parser import Parser
 from foglamp.parser import ArgumentParserError
->>>>>>> eb2228ea
 from foglamp import logger
 
 """Starts the device server"""
@@ -23,26 +19,6 @@
 __license__ = "Apache 2.0"
 __version__ = "${VERSION}"
 
-<<<<<<< HEAD
-_logger = logger.setup("SouthBound Device", level=20)
-# TODO: Support --help, --name plugin, etc.
-
-parser = argparse.ArgumentParser(prog='SouthBound Device')
-parser.description = '%(prog)s -- Device Service'
-parser.epilog = 'The initial version of %(prog)s is meant to test the sensor/device interface of FogLAMP using CoAP'
-# parser.add_argument('-v', '--version', action='version', version='%(prog)s {0!s}'.format(1.0))
-parser.add_argument('--name', default='CoAP')
-parser.add_argument('--port',  required=True, help='Core Management Port')
-
-
-namespace = parser.parse_args(sys.argv[1:])
-
-plugin = '{0}'.format(namespace.name)
-
-core_management_port = int(namespace.port)
-_logger.info(plugin, core_management_port)
-Server.start(plugin, core_management_port)
-=======
 _logger = logger.setup("Device", level=20)
 
 try:
@@ -60,5 +36,5 @@
 elif core_mgt_address is None:
     _logger.warning("Required argument '--address' is missing")
 else:
-    Server.start(plugin, core_mgt_port, core_mgt_address)
->>>>>>> eb2228ea
+    # TODO
+    Server.start(plugin, core_mgt_address, core_mgt_port)