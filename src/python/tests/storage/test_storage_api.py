# -*- coding: utf-8 -*-

# FOGLAMP_BEGIN
# See: http://foglamp.readthedocs.io/
# FOGLAMP_END

import pytest
import os
import py
import json
from foglamp.storage.payload_builder import PayloadBuilder
from foglamp.storage.storage import Storage

__author__ = "Vaibhav Singhal"
__copyright__ = "Copyright (c) 2017 OSIsoft, LLC"
__license__ = "Apache 2.0"
__version__ = "${VERSION}"

<<<<<<< HEAD
store = Storage("0.0.0.0", core_management_port=37410)
=======
store = Storage("0.0.0.0", core_management_port=37251)
>>>>>>> 21e607bf

# TODO: remove once FOGL-510 is done
@pytest.fixture(scope="module", autouse=True)
def create_init_data():
    """
    Module level fixture that is called once for the test
        Before the tests starts, it creates the init data
        After all the tests, it clears database and sets the init data
    Fixture called by default (autouse=True)
    """
    _dir = os.path.dirname(os.path.realpath(__file__))
    file_path = py.path.local(_dir).join('/foglamp_test_storage_init.sql')
    os.system("psql < {} > /dev/null 2>&1".format(file_path))
    yield
    os.system("psql < `locate foglamp_ddl.sql | grep 'FogLAMP/src/sql'` > /dev/null 2>&1")
    os.system("psql < `locate foglamp_init_data.sql | grep 'FogLAMP/src/sql'` > /dev/null 2>&1")


@pytest.allure.feature("api")
@pytest.allure.story("storage client")
class TestStorageRead:
    """This class tests SELECT (Read) queries of Storage layer using payload builder
    """
    def test_select(self):
        payload = PayloadBuilder().SELECT().payload()
        result = store.query_tbl_with_payload("statistics", payload)
        assert len(result["rows"]) == 2
        assert result["count"] == 2
        assert result["rows"][0]["key"] == "TEST_1"
        assert result["rows"][0]["description"] == "Testing the storage service data 1"
        assert result["rows"][0]["value"] == 10
        assert result["rows"][0]["previous_value"] == 2

        assert result["rows"][1]["key"] == "TEST_2"
        assert result["rows"][1]["description"] == "Testing the storage service data 2"
        assert result["rows"][1]["value"] == 15
        assert result["rows"][1]["previous_value"] == 2

    def test_where_query_param(self):
        payload = PayloadBuilder().WHERE(["key", "=", "TEST_1"]).query_params()
        result = store.query_tbl("statistics", payload)
        assert len(result["rows"]) == 1
        assert result["count"] == 1
        assert result["rows"][0]["key"] == "TEST_1"
        assert result["rows"][0]["description"] == "Testing the storage service data 1"
        assert result["rows"][0]["value"] == 10
        assert result["rows"][0]["previous_value"] == 2

    def test_where_payload(self):
        payload = PayloadBuilder().WHERE(["value", "!=", 15]).payload()
        result = store.query_tbl_with_payload("statistics", payload)
        assert len(result["rows"]) == 1
        assert result["count"] == 1
        assert result["rows"][0]["key"] == "TEST_1"
        assert result["rows"][0]["description"] == "Testing the storage service data 1"
        assert result["rows"][0]["value"] == 10
        assert result["rows"][0]["previous_value"] == 2

    def test_where_invalid_key(self):
        payload = PayloadBuilder().WHERE(["bla", "=", "invalid"]).payload()
        result = store.query_tbl_with_payload("statistics", payload)
        assert "ERROR" in result["message"]

    def test_multiple_and_where(self):
        payload = PayloadBuilder().WHERE(["asset_code", "=", 'TEST_STORAGE_CLIENT']).\
            AND_WHERE(["read_key", "!=", '57179e0c-1b53-47b9-94f3-475cdba60628']). \
            AND_WHERE(["read_key", "=", '7016622d-a4db-4ec0-8b97-85f6057317f1']).payload()
        result = store.query_tbl_with_payload("readings", payload)
        assert len(result["rows"]) == 1
        assert result["count"] == 1
        assert result["rows"][0]["read_key"] == "7016622d-a4db-4ec0-8b97-85f6057317f1"
        assert result["rows"][0]["asset_code"] == "TEST_STORAGE_CLIENT"
        assert result["rows"][0]["reading"] == json.loads('{"sensor_code_1": 80, "sensor_code_2": 5.8}')

    def test_multiple_or_where(self):
        payload = PayloadBuilder().WHERE(["read_key", "=", 'cc484439-b4de-493a-bf2e-27c413b00120']).\
            OR_WHERE(["read_key", "=", '57179e0c-1b53-47b9-94f3-475cdba60628']).\
            OR_WHERE(["read_key", "=", '7016622d-a4db-4ec0-8b97-85f6057317f1']).payload()
        result = store.query_tbl_with_payload("readings", payload)
        assert len(result["rows"]) == 3
        assert result["count"] == 3
        assert result["rows"][0]["read_key"] == "57179e0c-1b53-47b9-94f3-475cdba60628"
        assert result["rows"][1]["read_key"] == "cc484439-b4de-493a-bf2e-27c413b00120"
        assert result["rows"][2]["read_key"] == "7016622d-a4db-4ec0-8b97-85f6057317f1"

    def test_limit(self):
        payload = PayloadBuilder().LIMIT(1).payload()
        result = store.query_tbl_with_payload("statistics", payload)
        assert len(result["rows"]) == 1
        assert result["count"] == 1
        assert result["rows"][0]["key"] == "TEST_1"
        assert result["rows"][0]["description"] == "Testing the storage service data 1"
        assert result["rows"][0]["value"] == 10
        assert result["rows"][0]["previous_value"] == 2

    def test_offset(self):
        payload = PayloadBuilder().OFFSET(1).payload()
        assert json.dumps({"skip": 1}) == payload
        result = store.query_tbl_with_payload("statistics", payload)
        assert len(result["rows"]) == 1
        assert result["count"] == 1
        assert result["rows"][0]["key"] == "TEST_2"
        assert result["rows"][0]["description"] == "Testing the storage service data 2"
        assert result["rows"][0]["value"] == 15
        assert result["rows"][0]["previous_value"] == 2

    def test_limit_offset(self):
        payload = PayloadBuilder().LIMIT(2).OFFSET(1).payload()
        result = store.query_tbl_with_payload("statistics", payload)
        assert len(result["rows"]) == 1
        assert result["count"] == 1
        assert result["rows"][0]["key"] == "TEST_2"
        assert result["rows"][0]["description"] == "Testing the storage service data 2"
        assert result["rows"][0]["value"] == 15
        assert result["rows"][0]["previous_value"] == 2

    def test_default_order(self):
        payload = PayloadBuilder().ORDER_BY(["key"]).payload()
        result = store.query_tbl_with_payload("statistics", payload)
        assert len(result["rows"]) == 2
        assert result["count"] == 2
        assert result["rows"][0]["key"] == "TEST_1"

    def test_order(self):
        payload = PayloadBuilder().ORDER_BY(["key", "desc"]).payload()
        result = store.query_tbl_with_payload("statistics", payload)
        assert len(result["rows"]) == 2
        assert result["count"] == 2
        assert result["rows"][0]["key"] == "TEST_2"
        assert result["rows"][0]["description"] == "Testing the storage service data 2"
        assert result["rows"][0]["value"] == 15
        assert result["rows"][0]["previous_value"] == 2

    def test_multiple_order(self):
        payload = PayloadBuilder().ORDER_BY({"asset_code", "desc"}, {"read_key"}).payload()
        result = store.query_tbl_with_payload("readings", payload)
        assert len(result["rows"]) == 3
        assert result["count"] == 3
        assert result["rows"][0]["read_key"] == "57179e0c-1b53-47b9-94f3-475cdba60628"
        assert result["rows"][1]["read_key"] == "cc484439-b4de-493a-bf2e-27c413b00120"
        assert result["rows"][2]["read_key"] == "7016622d-a4db-4ec0-8b97-85f6057317f1"

    def test_aggregate(self):
        payload = PayloadBuilder().AGGREGATE(["max", "value"]).payload()
        result = store.query_tbl_with_payload("statistics", payload)
        assert len(result["rows"]) == 1
        assert result["count"] == 1
        assert result["rows"][0]["max_value"] == 15

    def test_multiple_aggregate(self):
        payload = PayloadBuilder().AGGREGATE(["min", "value"], ["max", "value"], ["avg", "value"]).payload()
        result = store.query_tbl_with_payload("statistics", payload)
        print(result)
        assert len(result["rows"]) == 1
        assert result["count"] == 1
        assert result["rows"][0]["min_value"] == 10
        assert result["rows"][0]["max_value"] == 15
        assert float(result["rows"][0]["avg_value"]) == 12.5

    def test_group(self):
        payload = PayloadBuilder().SELECT("previous_value").GROUP_BY("previous_value").payload()
        result = store.query_tbl_with_payload("statistics", payload)
        assert len(result["rows"]) == 1
        assert result["count"] == 1
        assert result["rows"][0]["previous_value"] == 2

    def test_aggregate_group(self):
        payload = PayloadBuilder().AGGREGATE(["min", "previous_value"]).GROUP_BY("previous_value") \
                .WHERE(["key", "=", "TEST_2"]).payload()
        result = store.query_tbl_with_payload("statistics", payload)
        assert len(result["rows"]) == 1
        assert result["count"] == 1
        assert result["rows"][0]["min_previous_value"] == 2
        assert result["rows"][0]["previous_value"] == 2

    @pytest.mark.skip(reason="No support from storage layer yet")
    def test_aggregate_group_having(self):
        pass

    @pytest.mark.skip(reason="FOGL-643")
    def test_select_json_data(self):
        # Example:
        # SELECT MIN(reading->>'sensor_code_2'), MAX(reading->>'sensor_code_2'), AVG((reading->>'sensor_code_2')::float) FROM readings WHERE asset_code = 'TEST_STORAGE_CLIENT';
        pass

    @pytest.mark.skip(reason="FOGL-640")
    def test_select_date(self):
        # Example:
        # SELECT user_ts FROM readings WHERE asset_code = 'asset_code' GROUP BY user_ts
        pass

    @pytest.mark.skip(reason="FOGL-637")
    def test_select_column_alias(self):
        # Example:
        # SELECT TO_CHAR(user_ts, 'YYYY-MM-DD HH24') as "timestamp" FROM readings GROUP BY TO_CHAR(user_ts, 'YYYY-MM-DD HH24');
        pass


@pytest.allure.feature("api")
@pytest.allure.story("storage client")
class TestStorageInsert:
    """This class tests INSERT queries of Storage layer using payload builder
    """
    def test_insert(self):
        payload = PayloadBuilder().INSERT(key='TEST_3', description="test", value='11', previous_value=2).payload()
        result = store.insert_into_tbl("statistics", payload)
        assert result == {'rows_affected': 1, 'response': 'inserted'}

    def test_invalid_insert(self):
        payload = PayloadBuilder().INSERT(key='TEST_3', value='11', previous_value=2).payload()
        result = store.insert_into_tbl("statistics", payload)
        assert "ERROR" in result["message"]

    def test_insert_json_data(self):
        payload = PayloadBuilder().INSERT(asset_code='TEST_STORAGE_CLIENT',
                                          read_key='74540500-0ac2-4166-afa7-9dd1a93a10e5'
                                          , reading='{"sensor_code_1": 90, "sensor_code_2": 6.9}').payload()
        result = store.insert_into_tbl("readings", payload)
        assert result == {'rows_affected': 1, 'response': 'inserted'}


@pytest.allure.feature("api")
@pytest.allure.story("storage client")
class TestStorageUpdate:
    """This class tests UPDATE queries of Storage layer using payload builder
    """
    def test_valid_update_with_condition(self):
        payload = PayloadBuilder().SET(value=90, description="Updated test value").\
            WHERE(["key", "=", "TEST_1"]).payload()
        result = store.update_tbl("statistics", payload)
        assert result == {'rows_affected': 1, 'response': 'updated'}

        # Assert that only one value is updated
        payload = PayloadBuilder().WHERE(["key", "=", "TEST_1"]).payload()
        result = store.query_tbl_with_payload("statistics", payload)
        assert result["rows"][0]["key"] == "TEST_1"
        assert result["rows"][0]["description"] == "Updated test value"
        assert result["rows"][0]["value"] == 90
        assert result["rows"][0]["previous_value"] == 2

        # Assert that other value is not updated
        payload = PayloadBuilder().WHERE(["key", "=", "TEST_2"]).payload()
        result = store.query_tbl_with_payload("statistics", payload)
        assert result["rows"][0]["key"] == "TEST_2"
        assert result["rows"][0]["description"] == "Testing the storage service data 2"
        assert result["rows"][0]["value"] == 15
        assert result["rows"][0]["previous_value"] == 2

    def test_invalid_key_update(self):
        payload = PayloadBuilder().SET(value=23, description="Updated test value 2").\
            WHERE(["key", "=", "bla"]).payload()
        result = store.update_tbl("statistics", payload)
        assert "No rows where updated" in result["message"]

        # Assert that values are not updated
        result = store.query_tbl("statistics")
        for r in result["rows"]:
            assert "Updated test value 2" != r["description"]

    def test_invalid_type_update(self):
        payload = PayloadBuilder().SET(value="invalid", description="Updated test value 3").\
            WHERE(["key", "=", "TEST_2"]).payload()
        # value column is of type int and we are trying to update with a string value
        result = store.update_tbl("statistics", payload)
        assert "ERROR" in result["message"]

        # Assert that values are not updated
        payload = PayloadBuilder().WHERE(["key", "=", "TEST_2"]).payload()
        result = store.query_tbl_with_payload("statistics", payload)
        assert result["rows"][0]["key"] == "TEST_2"
        assert result["rows"][0]["description"] == "Testing the storage service data 2"
        assert result["rows"][0]["value"] == 15
        assert result["rows"][0]["previous_value"] == 2

    def test_update_without_key(self):
        payload = PayloadBuilder().SET(value=1, description="Updated test value 4").payload()
        result = store.update_tbl("statistics", payload)
        assert result == {'rows_affected': 3, 'response': 'updated'}

        result = store.query_tbl("statistics")
        for r in result["rows"]:
            assert 1 == r["value"]
            assert "Updated test value 4" == r["description"]


@pytest.allure.feature("api")
@pytest.allure.story("storage client")
class TestStorageDelete:
    """This class tests DELETE queries of Storage layer using payload builder
    """
    def test_delete_with_key(self):
        payload = PayloadBuilder().WHERE(["key", "=", "TEST_1"]).payload()
        result = store.delete_from_tbl("statistics", payload)
        assert result == {'rows_affected': 1, 'response': 'deleted'}

        # Verify that row is actually deleted
        payload = PayloadBuilder().WHERE(["key", "=", "TEST_1"]).query_params()
        result = store.query_tbl("statistics", payload)
        assert len(result["rows"]) == 0
        assert result["count"] == 0

    def test_delete_with_invalid_key(self):
        payload = PayloadBuilder().WHERE(["key", "=", "TEST_invalid"]).payload()
        result = store.delete_from_tbl("statistics", payload)
        assert result == {'rows_affected': 0, 'response': 'deleted'}

        # Verify that no row is deleted
        result = store.query_tbl("statistics")
        assert len(result["rows"]) == 2
        assert result["count"] == 2
        assert result["rows"][0]["key"] == "TEST_2"
        assert result["rows"][1]["key"] == "TEST_3"

    def test_delete_all(self):
        result = store.delete_from_tbl("statistics", {})
        assert result == {'rows_affected': 2, 'response': 'deleted'}

        # Verify that all rows are deleted
        result = store.query_tbl("statistics")
        assert len(result["rows"]) == 0
        assert result["count"] == 0<|MERGE_RESOLUTION|>--- conflicted
+++ resolved
@@ -16,11 +16,9 @@
 __license__ = "Apache 2.0"
 __version__ = "${VERSION}"
 
-<<<<<<< HEAD
-store = Storage("0.0.0.0", core_management_port=37410)
-=======
+
 store = Storage("0.0.0.0", core_management_port=37251)
->>>>>>> 21e607bf
+
 
 # TODO: remove once FOGL-510 is done
 @pytest.fixture(scope="module", autouse=True)
