#!/usr/bin/env bash

##--------------------------------------------------------------------
## Copyright (c) 2019 Dianomic Systems
##
## Licensed under the Apache License, Version 2.0 (the "License");
## you may not use this file except in compliance with the License.
## You may obtain a copy of the License at
##
##     http://www.apache.org/licenses/LICENSE-2.0
##
## Unless required by applicable law or agreed to in writing, software
## distributed under the License is distributed on an "AS IS" BASIS,
## WITHOUT WARRANTIES OR CONDITIONS OF ANY KIND, either express or implied.
## See the License for the specific language governing permissions and
## limitations under the License.
##--------------------------------------------------------------------

##
## Author: Ashish Jabble, Massimiliano Pinto, Vaibhav Singhal
##


set -e

<<<<<<< HEAD
fledge_location=`pwd`
=======
# Upgrades curl to the version related to FogLAMP
curl_upgrade(){


    if [ -d "${curl_tmp_path}" ]; then
        rm -rf "${curl_tmp_path}"
    fi

    echo "Pulling curl from the FogLAMP curl repository ..."
    cd /tmp/

    curl -s -L -O "${curl_url}" && \
    unzip -q "${curl_filename}"

    cd "${curl_tmp_path}"

    # curl in RHEL/CentOS is installed in /bin/curl
    # but curl installs by default in /usr/local,
    # so we select the proper target directories
    echo "Building curl ..."
    ./buildconf && \
    ./configure --with-ssl --with-gssapi  --includedir=/usr/include --libdir=/usr/lib64 --bindir=/usr/bin && \
    make && \
    make install
}

# Check if the curl version related to FogLAMP has been installed
curl_version_check () {

    set +e

    curl_version=$(curl -V | head -n 1)
    curl_version_check=$(echo "${curl_version}" | grep -c "${curl_foglamp_version}")

    if (( $curl_version_check >= 1 )); then
        echo "curl version ${curl_foglamp_version} installed."
    else
        echo "WARNING: curl version ${curl_foglamp_version} not installed, current version :${curl_version}:"
    fi

    set -e
}

# Evaluates the current version of curl and upgrades it if needed
curl_upgrade_evaluates(){

    set +e
    curl_version=$(curl -V | head -n 1)
    curl_version_check=$(echo "${curl_version}" | grep -c "${curl_rhel_version}")
    set -e

    # Evaluates if the curl is the default one and so it needs to be upgraded
    if (( $curl_version_check >= 1 )); then

        echo "curl version ${curl_rhel_version} detected, the standard RHEL/CentOS, upgrading to ${curl_foglamp_version}"
        curl_upgrade

        curl_version_check
    else
        echo "A curl version different from the default ${curl_rhel_version} detected, upgrade to a newer one if FogLAMP make fails."
        echo "version detected :${curl_version}:"

        # Evaluates if the installed version support Kerberos
        curl_kerberos=$(curl -V | grep -ic "Kerberos")
        curl_gssapi=$(curl -V | grep -ic "GSS-API")

        if [[ $curl_kerberos == 0 || curl_gssapi == 0 ]]; then

            echo "WARNING : the curl version detected doesn't support Kerberos."
        fi
    fi

}

# Variables for curl upgrade, if needed
curl_filename="curl-7.65.3"
curl_url="https://github.com/curl/curl/releases/download/curl-7_65_3/${curl_filename}.zip"
curl_tmp_path="/tmp/${curl_filename}"
curl_foglamp_version="7.65.3"
curl_rhel_version="7.29"

foglamp_location=`pwd`
>>>>>>> 1c213062
os_name=`(grep -o '^NAME=.*' /etc/os-release | cut -f2 -d\" | sed 's/"//g')`
os_version=`(grep -o '^VERSION_ID=.*' /etc/os-release | cut -f2 -d\" | sed 's/"//g')`
echo "Platform is ${os_name}, Version: ${os_version}"

if [[ ( $os_name == *"Red Hat"* || $os_name == *"CentOS"* ) &&  $os_version == *"7"* ]]; then
	if [[ $os_name == *"Red Hat"* ]]; then
		yum-config-manager --enable 'Red Hat Enterprise Linux Server 7 RHSCL (RPMs)'
		yum install -y @development
	else
		yum groupinstall "Development tools" -y
		yum install -y centos-release-scl
	fi
	yum install -y boost-devel
	yum install -y glib2-devel
	yum install -y rsyslog
	yum install -y openssl-devel
	yum install -y rh-python36
	yum install -y rh-postgresql96
	yum install -y rh-postgresql96-postgresql-devel
	yum install -y wget
	yum install -y zlib-devel
	yum install -y git
	yum install -y cmake
	yum install -y libuuid-devel
	# for Kerberos authentication
	yum install -y krb5-workstation
	yum install -y curl-devel

	echo "source scl_source enable rh-python36" >> /home/${SUDO_USER}/.bashrc
	service rsyslog start

<<<<<<< HEAD
# SQLite3 need to be compiled on CentOS|RHEL
	if [ -d /tmp/fledge-sqlite3-pkg ]; then
		rm -rf /tmp/fledge-sqlite3-pkg
=======
	# SQLite3 need to be compiled on CentOS|RHEL
	if [ -d /tmp/foglamp-sqlite3-pkg ]; then
		rm -rf /tmp/foglamp-sqlite3-pkg
>>>>>>> 1c213062
	fi
	echo "Pulling SQLite3 from Fledge SQLite3 repository ..."
	cd /tmp/
	git clone https://github.com/fledge/fledge-sqlite3-pkg.git
	cd fledge-sqlite3-pkg
	cd src
	echo "Compiling SQLite3 static library for Fledge ..."
	./configure --enable-shared=false --enable-static=true --enable-static-shell CFLAGS="-DSQLITE_ENABLE_JSON1 -DSQLITE_ENABLE_LOAD_EXTENSION -DSQLITE_ENABLE_COLUMN_METADATA -fno-common -fPIC"
	autoreconf -f -i

	# Attempts a second execution of make if the first fails
	set +e
	make
	exit_code=$?
	if [[ $exit_code != 0 ]]; then

		set -e
		make
	fi
	cd $fledge_location
	set -e

<<<<<<< HEAD
	cd $fledge_location
=======
	# Upgrade curl if needed
	curl_upgrade_evaluates

	cd $foglamp_location
>>>>>>> 1c213062

	# To avoid to stop the execution for any internal error of scl_source
	set +e
	source scl_source enable rh-python36
	set -e

	#
	# A gcc version newer than 4.9.0 is needed to properly use <regex>
	# the installation of these packages will not overwrite the previous compiler
	# the new one will be available using the command 'source scl_source enable devtoolset-7'
	# the previous gcc will be enabled again after a log-off/log-in.
	#
	yum install -y yum-utils
	yum-config-manager --enable rhel-server-rhscl-7-rpms
	yum install -y devtoolset-7

	# To avoid to stop the execution for any internal error of scl_source
	set +e
	source scl_source enable devtoolset-7
	set -e

elif apt --version 2>/dev/null; then
	# avoid interactive questions
	DEBIAN_FRONTEND=noninteractive apt install -yq libssl-dev

	apt install -y avahi-daemon curl
	apt install -y cmake g++ make build-essential autoconf automake uuid-dev
	apt install -y libtool libboost-dev libboost-system-dev libboost-thread-dev libpq-dev libz-dev
	apt install -y python-dev python3-dev python3-pip
	apt install -y sqlite3 libsqlite3-dev
	apt install -y pkg-config

	# for Kerberos authentication, avoid interactive questions
	DEBIAN_FRONTEND=noninteractive apt install -yq krb5-user
	DEBIAN_FRONTEND=noninteractive apt install -yq libcurl4-openssl-dev

	apt install -y cpulimit
	# apt install -y postgresql
else
	echo "Requirements cannot be automatically installed, please refer README.rst to install requirements manually"
fi<|MERGE_RESOLUTION|>--- conflicted
+++ resolved
@@ -23,10 +23,7 @@
 
 set -e
 
-<<<<<<< HEAD
-fledge_location=`pwd`
-=======
-# Upgrades curl to the version related to FogLAMP
+# Upgrades curl to the version related to Fledge
 curl_upgrade(){
 
 
@@ -34,7 +31,7 @@
         rm -rf "${curl_tmp_path}"
     fi
 
-    echo "Pulling curl from the FogLAMP curl repository ..."
+    echo "Pulling curl from the Fledge curl repository ..."
     cd /tmp/
 
     curl -s -L -O "${curl_url}" && \
@@ -52,18 +49,18 @@
     make install
 }
 
-# Check if the curl version related to FogLAMP has been installed
+# Check if the curl version related to Fledge has been installed
 curl_version_check () {
 
     set +e
 
     curl_version=$(curl -V | head -n 1)
-    curl_version_check=$(echo "${curl_version}" | grep -c "${curl_foglamp_version}")
+    curl_version_check=$(echo "${curl_version}" | grep -c "${curl_fledge_version}")
 
     if (( $curl_version_check >= 1 )); then
-        echo "curl version ${curl_foglamp_version} installed."
+        echo "curl version ${curl_fledge_version} installed."
     else
-        echo "WARNING: curl version ${curl_foglamp_version} not installed, current version :${curl_version}:"
+        echo "WARNING: curl version ${curl_fledge_version} not installed, current version :${curl_version}:"
     fi
 
     set -e
@@ -80,12 +77,12 @@
     # Evaluates if the curl is the default one and so it needs to be upgraded
     if (( $curl_version_check >= 1 )); then
 
-        echo "curl version ${curl_rhel_version} detected, the standard RHEL/CentOS, upgrading to ${curl_foglamp_version}"
+        echo "curl version ${curl_rhel_version} detected, the standard RHEL/CentOS, upgrading to ${curl_fledge_version}"
         curl_upgrade
 
         curl_version_check
     else
-        echo "A curl version different from the default ${curl_rhel_version} detected, upgrade to a newer one if FogLAMP make fails."
+        echo "A curl version different from the default ${curl_rhel_version} detected, upgrade to a newer one if Fledge make fails."
         echo "version detected :${curl_version}:"
 
         # Evaluates if the installed version support Kerberos
@@ -104,11 +101,10 @@
 curl_filename="curl-7.65.3"
 curl_url="https://github.com/curl/curl/releases/download/curl-7_65_3/${curl_filename}.zip"
 curl_tmp_path="/tmp/${curl_filename}"
-curl_foglamp_version="7.65.3"
+curl_fledge_version="7.65.3"
 curl_rhel_version="7.29"
 
-foglamp_location=`pwd`
->>>>>>> 1c213062
+fledge_location=`pwd`
 os_name=`(grep -o '^NAME=.*' /etc/os-release | cut -f2 -d\" | sed 's/"//g')`
 os_version=`(grep -o '^VERSION_ID=.*' /etc/os-release | cut -f2 -d\" | sed 's/"//g')`
 echo "Platform is ${os_name}, Version: ${os_version}"
@@ -140,15 +136,9 @@
 	echo "source scl_source enable rh-python36" >> /home/${SUDO_USER}/.bashrc
 	service rsyslog start
 
-<<<<<<< HEAD
-# SQLite3 need to be compiled on CentOS|RHEL
+	# SQLite3 need to be compiled on CentOS|RHEL
 	if [ -d /tmp/fledge-sqlite3-pkg ]; then
 		rm -rf /tmp/fledge-sqlite3-pkg
-=======
-	# SQLite3 need to be compiled on CentOS|RHEL
-	if [ -d /tmp/foglamp-sqlite3-pkg ]; then
-		rm -rf /tmp/foglamp-sqlite3-pkg
->>>>>>> 1c213062
 	fi
 	echo "Pulling SQLite3 from Fledge SQLite3 repository ..."
 	cd /tmp/
@@ -171,14 +161,10 @@
 	cd $fledge_location
 	set -e
 
-<<<<<<< HEAD
-	cd $fledge_location
-=======
 	# Upgrade curl if needed
 	curl_upgrade_evaluates
 
-	cd $foglamp_location
->>>>>>> 1c213062
+	cd $fledge_location
 
 	# To avoid to stop the execution for any internal error of scl_source
 	set +e
