----------------------------------------------------------------------
-- Copyright (c) 2017 OSIsoft, LLC
--
-- Licensed under the Apache License, Version 2.0 (the "License");
-- you may not use this file except in compliance with the License.
-- You may obtain a copy of the License at
--
--     http://www.apache.org/licenses/LICENSE-2.0
--
-- Unless required by applicable law or agreed to in writing, software
-- distributed under the License is distributed on an "AS IS" BASIS,
-- WITHOUT WARRANTIES OR CONDITIONS OF ANY KIND, either express or implied.
-- See the License for the specific language governing permissions and
-- limitations under the License.
----------------------------------------------------------------------

--
-- init.sql
--
-- PostgreSQL script to create the FogLAMP persistent Layer
--

-- NOTE:
-- This script must be launched with:
-- psql -U postgres -d postgres -f init.sql


----------------------------------------------------------------------
-- DDL CONVENTIONS
--
-- Tables:
-- * Names are in plural, terms are separated by _
-- * Columns are, when possible, not null and have a default value.
--   For example, jsonb columns are '{}' by default.
--
-- Columns:
-- id      : It is commonly the PK of the table, a smallint, integer or bigint.
-- xxx_id  : It usually refers to a FK, where "xxx" is name of the table.
-- code    : Usually an AK, based on fixed lenght characters.
-- ts      : The timestamp with microsec precision and tz. It is updated at
--           every change.


-- This first part of the script must be executed by the postgres user

-- Disable the NOTICE notes
SET client_min_messages TO WARNING;

-- Dropping objects
DROP SCHEMA IF EXISTS foglamp CASCADE;
DROP DATABASE IF EXISTS foglamp;


-- Create the foglamp database
CREATE DATABASE foglamp WITH
    ENCODING = 'UTF8';

GRANT CONNECT ON DATABASE foglamp TO PUBLIC;


-- Connect to foglamp database
\connect foglamp

----------------------------------------------------------------------
-- SCHEMA CREATION
----------------------------------------------------------------------

-- Create the foglamp schema
CREATE SCHEMA foglamp;
GRANT USAGE ON SCHEMA foglamp TO PUBLIC;

------ SEQUENCES
CREATE SEQUENCE foglamp.asset_messages_id_seq
    INCREMENT 1
    START 1
    MINVALUE 1
    MAXVALUE 9223372036854775807
    CACHE 1;

CREATE SEQUENCE foglamp.asset_status_changes_id_seq
    INCREMENT 1
    START 1
    MINVALUE 1
    MAXVALUE 9223372036854775807
    CACHE 1;

CREATE SEQUENCE foglamp.asset_status_id_seq
    INCREMENT 1
    START 1
    MINVALUE 1
    MAXVALUE 9223372036854775807
    CACHE 1;

CREATE SEQUENCE foglamp.asset_types_id_seq
    INCREMENT 1
    START 1
    MINVALUE 1
    MAXVALUE 9223372036854775807
    CACHE 1;

CREATE SEQUENCE foglamp.assets_id_seq
    INCREMENT 1
    START 1
    MINVALUE 1
    MAXVALUE 9223372036854775807
    CACHE 1;

CREATE SEQUENCE foglamp.destinations_id_seq
    INCREMENT 1
    START 1
    MINVALUE 1
    MAXVALUE 9223372036854775807
    CACHE 1;

CREATE SEQUENCE foglamp.links_id_seq
    INCREMENT 1
    START 1
    MINVALUE 1
    MAXVALUE 9223372036854775807
    CACHE 1;

CREATE SEQUENCE foglamp.resources_id_seq
    INCREMENT 1
    START 1
    MINVALUE 1
    MAXVALUE 9223372036854775807
    CACHE 1;

CREATE SEQUENCE foglamp.roles_id_seq
    INCREMENT 1
    START 1
    MINVALUE 1
    MAXVALUE 9223372036854775807
    CACHE 1;

CREATE SEQUENCE foglamp.streams_id_seq
    INCREMENT 1
    START 5
    MINVALUE 1
    MAXVALUE 9223372036854775807
    CACHE 1;

CREATE SEQUENCE foglamp.user_pwd_history_id_seq
    INCREMENT 1
    START 1
    MINVALUE 1
    MAXVALUE 9223372036854775807
    CACHE 1;

CREATE SEQUENCE foglamp.user_logins_id_seq
    INCREMENT 1
    START 1
    MINVALUE 1
    MAXVALUE 9223372036854775807
    CACHE 1;

CREATE SEQUENCE foglamp.users_id_seq
    INCREMENT 1
    START 1
    MINVALUE 1
    MAXVALUE 9223372036854775807
    CACHE 1;

CREATE SEQUENCE foglamp.backups_id_seq
    INCREMENT 1
    START 1
    MINVALUE 1
    MAXVALUE 9223372036854775807
    CACHE 1;


----- TABLES & SEQUENCES

-- Log Codes Table
-- List of tasks that log info into foglamp.log.
CREATE TABLE foglamp.log_codes (
       code        character(5)          NOT NULL,   -- The process that logs actions
       description character varying(80) NOT NULL,
       CONSTRAINT log_codes_pkey PRIMARY KEY (code) );


-- Generic Log Table
-- General log table for FogLAMP.
CREATE SEQUENCE foglamp.log_id_seq
    INCREMENT 1
    START 1
    MINVALUE 1
    MAXVALUE 9223372036854775807
    CACHE 1;

CREATE TABLE foglamp.log (
       id    bigint                      NOT NULL DEFAULT nextval('foglamp.log_id_seq'::regclass),
       code  character(5)                NOT NULL,                                                -- The process that logged the action
       level smallint                    NOT NULL DEFAULT 0,                                      -- 0 Success - 1 Failure - 2 Warning - 4 Info
       log   jsonb                       NOT NULL DEFAULT '{}'::jsonb,                            -- Generic log structure
       ts    timestamp(6) with time zone NOT NULL DEFAULT now(),
       CONSTRAINT log_pkey PRIMARY KEY (id),
       CONSTRAINT log_fk1 FOREIGN KEY (code)
       REFERENCES foglamp.log_codes (code) MATCH SIMPLE
               ON UPDATE NO ACTION
               ON DELETE NO ACTION );

ALTER SEQUENCE foglamp.log_id_seq OWNED BY foglamp.log.id;

-- Index: log_ix1 - For queries by code
CREATE INDEX log_ix1
    ON foglamp.log USING btree (code, ts, level);


-- Asset status
-- List of status an asset can have.
CREATE TABLE foglamp.asset_status (
       id          integer                NOT NULL DEFAULT nextval('foglamp.asset_status_id_seq'::regclass),
       descriprion character varying(255) NOT NULL DEFAULT ''::character varying COLLATE pg_catalog."default",
        CONSTRAINT asset_status_pkey PRIMARY KEY (id) );


-- Asset Types
-- Type of asset (for example south, sensor etc.)
CREATE TABLE foglamp.asset_types (
       id          integer                NOT NULL DEFAULT nextval('foglamp.asset_types_id_seq'::regclass),
       description character varying(255) NOT NULL DEFAULT ''::character varying COLLATE pg_catalog."default",
        CONSTRAINT asset_types_pkey PRIMARY KEY (id) );


-- Assets table
-- This table is used to list the assets used in FogLAMP
-- Reading do not necessarily have an asset, but whenever possible this
-- table provides information regarding the data collected.
CREATE TABLE foglamp.assets (
       id           integer                     NOT NULL DEFAULT nextval('foglamp.assets_id_seq'::regclass),         -- The internal PK for assets
       code         character varying(50),                                                                           -- A unique code  (AK) used to match readings and assets. It can be anything.
       description  character varying(255)      NOT NULL DEFAULT ''::character varying COLLATE pg_catalog."default", -- A brief description of the asset
       type_id      integer                     NOT NULL,                                                            -- FK for the type of asset
       address      inet                        NOT NULL DEFAULT '0.0.0.0'::inet,                                    -- An IPv4 or IPv6 address, if needed. Default means "any address"
       status_id    integer                     NOT NULL,                                                            -- Status of the asset, FK to the asset_status table
       properties   jsonb                       NOT NULL DEFAULT '{}'::jsonb,                                        -- A generic JSON structure. Some elements (for example "labels") may be used in the rule to send messages to the south devices or data to the cloud
       has_readings boolean                     NOT NULL DEFAULT false,                                              -- A boolean column, when TRUE, it means that the asset may have rows in the readings table
       ts           timestamp(6) with time zone NOT NULL DEFAULT now(),
         CONSTRAINT assets_pkey PRIMARY KEY (id),
         CONSTRAINT assets_fk1 FOREIGN KEY (status_id)
         REFERENCES foglamp.asset_status (id) MATCH SIMPLE
                 ON UPDATE NO ACTION
                 ON DELETE NO ACTION,
         CONSTRAINT assets_fk2 FOREIGN KEY (type_id)
         REFERENCES foglamp.asset_types (id) MATCH SIMPLE
                 ON UPDATE NO ACTION
                 ON DELETE NO ACTION );

-- Index: fki_assets_fk1
CREATE INDEX fki_assets_fk1
    ON foglamp.assets USING btree (status_id);

-- Index: fki_assets_fk2
CREATE INDEX fki_assets_fk2
    ON foglamp.assets USING btree (type_id);

-- Index: assets_ix1
CREATE UNIQUE INDEX assets_ix1
    ON foglamp.assets USING btree (code);


-- Asset Status Changes
-- When an asset changes its status, the previous status is added here.
-- tart_ts contains the value of ts of the row in the asset table.
CREATE TABLE foglamp.asset_status_changes (
       id         bigint                      NOT NULL DEFAULT nextval('foglamp.asset_status_changes_id_seq'::regclass),
       asset_id   integer                     NOT NULL,
       status_id  integer                     NOT NULL,
       log        jsonb                       NOT NULL DEFAULT '{}'::jsonb,
       start_ts   timestamp(6) with time zone NOT NULL,
       ts         timestamp(6) with time zone NOT NULL DEFAULT now(),
       CONSTRAINT asset_status_changes_pkey PRIMARY KEY (id),
       CONSTRAINT asset_status_changes_fk1 FOREIGN KEY (asset_id)
       REFERENCES foglamp.assets (id) MATCH SIMPLE
               ON UPDATE NO ACTION
               ON DELETE NO ACTION,
       CONSTRAINT asset_status_changes_fk2 FOREIGN KEY (status_id)
       REFERENCES foglamp.asset_status (id) MATCH SIMPLE
               ON UPDATE NO ACTION
               ON DELETE NO ACTION );

CREATE INDEX fki_asset_status_changes_fk1
    ON foglamp.asset_status_changes USING btree (asset_id);

CREATE INDEX fki_asset_status_changes_fk2
    ON foglamp.asset_status_changes USING btree (status_id);


-- Links table
-- Links among assets in 1:M relationships.
CREATE TABLE foglamp.links (
       id         integer                     NOT NULL DEFAULT nextval('foglamp.links_id_seq'::regclass),
       asset_id   integer                     NOT NULL,
       properties jsonb                       NOT NULL DEFAULT '{}'::jsonb,
       ts         timestamp(6) with time zone NOT NULL DEFAULT now(),
       CONSTRAINT links_pkey PRIMARY KEY (id),
       CONSTRAINT links_fk1 FOREIGN KEY (asset_id)
       REFERENCES foglamp.assets (id) MATCH SIMPLE
               ON UPDATE NO ACTION
               ON DELETE NO ACTION );

CREATE INDEX fki_links_fk1
    ON foglamp.links USING btree (asset_id);


-- Assets Linked table
-- In links, relationship between an asset and other assets.
CREATE TABLE foglamp.asset_links (
       link_id  integer                     NOT NULL,
       asset_id integer                     NOT NULL,
       ts       timestamp(6) with time zone NOT NULL DEFAULT now(),
       CONSTRAINT asset_links_pkey PRIMARY KEY (link_id, asset_id) );

CREATE INDEX fki_asset_links_fk1
    ON foglamp.asset_links USING btree (link_id);

CREATE INDEX fki_asset_link_fk2
    ON foglamp.asset_links USING btree (asset_id);


-- Asset Message Status table
-- Status of the messages to send South
CREATE SEQUENCE foglamp.asset_message_status_id_seq
    INCREMENT 1
    START 1
    MINVALUE 1
    MAXVALUE 9223372036854775807
    CACHE 1;

CREATE TABLE foglamp.asset_message_status (
       id          integer                NOT NULL DEFAULT nextval('foglamp.asset_message_status_id_seq'::regclass),
       description character varying(255) NOT NULL DEFAULT ''::character varying COLLATE pg_catalog."default",
        CONSTRAINT asset_message_status_pkey PRIMARY KEY (id) );


-- Asset Messages table
-- Messages directed to the south devices.
CREATE TABLE foglamp.asset_messages (
       id        bigint                      NOT NULL DEFAULT nextval('foglamp.asset_messages_id_seq'::regclass),
       asset_id  integer                     NOT NULL,
       status_id integer                     NOT NULL,
       message   jsonb                       NOT NULL DEFAULT '{}'::jsonb,
       ts        timestamp(6) with time zone NOT NULL DEFAULT now(),
       CONSTRAINT asset_messages_pkey PRIMARY KEY (id),
       CONSTRAINT asset_messages_fk1 FOREIGN KEY (asset_id)
       REFERENCES foglamp.assets (id) MATCH SIMPLE
               ON UPDATE NO ACTION
               ON DELETE NO ACTION,
       CONSTRAINT asset_messages_fk2 FOREIGN KEY (status_id)
       REFERENCES foglamp.asset_message_status (id) MATCH SIMPLE
               ON UPDATE NO ACTION
               ON DELETE NO ACTION );

CREATE INDEX fki_asset_messages_fk1
    ON foglamp.asset_messages USING btree (asset_id);

CREATE INDEX fki_asset_messages_fk2
    ON foglamp.asset_messages USING btree (status_id);


-- Readings table
-- This tables contains the readings for assets.
-- An asset can be a south with multiple sensor, a single sensor,
-- a software or anything that generates data that is sent to FogLAMP
CREATE SEQUENCE foglamp.readings_id_seq
    INCREMENT 1
    START 1
    MINVALUE 1
    MAXVALUE 9223372036854775807
    CACHE 1;

CREATE TABLE foglamp.readings (
    id         bigint                      NOT NULL DEFAULT nextval('foglamp.readings_id_seq'::regclass),
    asset_code character varying(50)       NOT NULL,                      -- The provided asset code. Not necessarily located in the
                                                                          -- assets table.
    read_key   uuid                        UNIQUE,                        -- An optional unique key used to avoid double-loading.
    reading    jsonb                       NOT NULL DEFAULT '{}'::jsonb,  -- The json object received
    user_ts    timestamp(6) with time zone NOT NULL DEFAULT now(),        -- The user timestamp extracted by the received message
    ts         timestamp(6) with time zone NOT NULL DEFAULT now(),
    CONSTRAINT readings_pkey PRIMARY KEY (id) );

CREATE INDEX fki_readings_fk1
    ON foglamp.readings USING btree (asset_code, user_ts desc);

CREATE INDEX readings_ix1
    ON foglamp.readings USING btree (read_key);


-- Destinations table
-- Multiple destinations are allowed, for example multiple PI servers.
CREATE TABLE foglamp.destinations (
       id            integer                     NOT NULL DEFAULT nextval('foglamp.destinations_id_seq'::regclass),   -- Sequence ID
       type          smallint                    NOT NULL DEFAULT 1,                                                  -- Enum : 1: OMF, 2: Elasticsearch
       description   character varying(255)      NOT NULL DEFAULT ''::character varying COLLATE pg_catalog."default", -- A brief description of the destination entry
       properties    jsonb                       NOT NULL DEFAULT '{ "streaming" : "all" }'::jsonb,                   -- A generic set of properties
       active_window jsonb                       NOT NULL DEFAULT '[ "always" ]'::jsonb,                              -- The window of operations
       active        boolean                     NOT NULL DEFAULT true,                                               -- When false, all streams to this destination stop and are inactive
       ts            timestamp(6) with time zone NOT NULL DEFAULT now(),                                              -- Creation or last update
       CONSTRAINT destination_pkey PRIMARY KEY (id) );


-- Streams table
-- List of the streams to the Cloud.
CREATE TABLE foglamp.streams (
       id             integer                     NOT NULL DEFAULT nextval('foglamp.streams_id_seq'::regclass),         -- Sequence ID
       destination_id integer                     NOT NULL,                                                             -- FK to foglamp.destinations
       description    character varying(255)      NOT NULL DEFAULT ''::character varying COLLATE pg_catalog."default",  -- A brief description of the stream entry
       properties     jsonb                       NOT NULL DEFAULT '{}'::jsonb,                                         -- A generic set of properties
       object_stream  jsonb                       NOT NULL DEFAULT '{}'::jsonb,                                         -- Definition of what must be streamed
       object_block   jsonb                       NOT NULL DEFAULT '{}'::jsonb,                                         -- Definition of how the stream must be organised
       object_filter  jsonb                       NOT NULL DEFAULT '{}'::jsonb,                                         -- Any filter involved in selecting the data to stream
       active_window  jsonb                       NOT NULL DEFAULT '{}'::jsonb,                                         -- The window of operations
       active         boolean                     NOT NULL DEFAULT true,                                                -- When false, all data to this stream stop and are inactive
       last_object    bigint                      NOT NULL DEFAULT 0,                                                   -- The ID of the last object streamed (asset or reading, depending on the object_stream)
       ts             timestamp(6) with time zone NOT NULL DEFAULT now(),                                               -- Creation or last update
       CONSTRAINT strerams_pkey PRIMARY KEY (id),
       CONSTRAINT streams_fk1 FOREIGN KEY (destination_id)
       REFERENCES foglamp.destinations (id) MATCH SIMPLE
               ON UPDATE NO ACTION
               ON DELETE NO ACTION );

CREATE INDEX fki_streams_fk1
    ON foglamp.streams USING btree (destination_id);


-- Configuration table
-- The configuration in JSON format.
-- The PK is also used in the REST API
-- Values is a jsonb column
-- ts is set by default with now().
CREATE TABLE foglamp.configuration (
       key         character varying(255)      NOT NULL COLLATE pg_catalog."default", -- Primary key
       description character varying(255)      NOT NULL,                              -- Description, in plain text
       value       jsonb                       NOT NULL DEFAULT '{}'::jsonb,          -- JSON object containing the configuration values
       ts          timestamp(6) with time zone NOT NULL DEFAULT now(),                -- Timestamp, updated at every change
       CONSTRAINT configuration_pkey PRIMARY KEY (key) );


-- Configuration changes
-- This table has the same structure of foglamp.configuration, plus the timestamp that identifies the time it has changed
-- The table is used to keep track of the changes in the "value" column
CREATE TABLE foglamp.configuration_changes (
       key                 character varying(255)      NOT NULL COLLATE pg_catalog."default",
       configuration_ts    timestamp(6) with time zone NOT NULL,
       configuration_value jsonb                       NOT NULL,
       ts                  timestamp(6) with time zone NOT NULL DEFAULT now(),
       CONSTRAINT configuration_changes_pkey PRIMARY KEY (key, configuration_ts) );


-- Statistics table
-- The table is used to keep track of the statistics for FogLAMP
CREATE TABLE foglamp.statistics (
       key         character varying(56)       NOT NULL COLLATE pg_catalog."default", -- Primary key, all uppercase
       description character varying(255)      NOT NULL,                              -- Description, in plan text
       value       bigint                      NOT NULL DEFAULT 0,                    -- Integer value, the statistics
       previous_value       bigint             NOT NULL DEFAULT 0,                    -- Integer value, the prev stat to be updated by metrics collector
       ts          timestamp(6) with time zone NOT NULL DEFAULT now(),                -- Timestamp, updated at every change
       CONSTRAINT statistics_pkey PRIMARY KEY (key) );


-- Statistics history
-- Keeps history of the statistics in foglamp.statistics
-- The table is updated at startup
CREATE SEQUENCE foglamp.statistics_history_id_seq
    INCREMENT 1
    START 1
    MINVALUE 1
    MAXVALUE 9223372036854775807
    CACHE 1;

CREATE TABLE foglamp.statistics_history (
       id          bigint                      NOT NULL DEFAULT nextval('foglamp.statistics_history_id_seq'::regclass),
       key         character varying(56)       NOT NULL COLLATE pg_catalog."default",                         -- Coumpund primary key, all uppercase
       history_ts  timestamp(6) with time zone NOT NULL,                                                      -- Compound primary key, the highest value of statistics.ts when statistics are copied here.
       value       bigint                      NOT NULL DEFAULT 0,                                            -- Integer value, the statistics
       ts          timestamp(6) with time zone NOT NULL DEFAULT now(),                                        -- Timestamp, updated at every change
       CONSTRAINT statistics_history_pkey PRIMARY KEY (key, history_ts) );


-- Resources table
-- A resource and be anything that is available or can be done in FogLAMP. Examples:
-- - Access to assets
-- - Access to readings
-- - Access to streams
CREATE TABLE foglamp.resources (
    id          bigint                 NOT NULL DEFAULT nextval('foglamp.resources_id_seq'::regclass),
    code        character(10)          NOT NULL COLLATE pg_catalog."default",
    description character varying(255) NOT NULL DEFAULT ''::character varying COLLATE pg_catalog."default",
    CONSTRAINT  resources_pkey PRIMARY KEY (id) );

CREATE UNIQUE INDEX resource_ix1
    ON foglamp.resources USING btree (code COLLATE pg_catalog."default");


-- Roles table
CREATE TABLE foglamp.roles (
    id          integer                NOT NULL DEFAULT nextval('foglamp.roles_id_seq'::regclass),
    name        character varying(25)  NOT NULL COLLATE pg_catalog."default",
    description character varying(255) NOT NULL DEFAULT ''::character varying COLLATE pg_catalog."default",
    CONSTRAINT  roles_pkey PRIMARY KEY (id) );

CREATE UNIQUE INDEX roles_ix1
    ON foglamp.roles USING btree (name COLLATE pg_catalog."default");


-- Roles, Resources and Permssions table
-- For each role there are resources associated, with a given permission.
CREATE TABLE foglamp.role_resource_permission (
       role_id     integer NOT NULL,
       resource_id integer NOT NULL,
       access      jsonb   NOT NULL DEFAULT '{}'::jsonb,
       CONSTRAINT role_resource_permission_pkey PRIMARY KEY (role_id, resource_id),
       CONSTRAINT role_resource_permissions_fk1 FOREIGN KEY (role_id)
       REFERENCES foglamp.roles (id) MATCH SIMPLE
               ON UPDATE NO ACTION
               ON DELETE NO ACTION,
       CONSTRAINT role_resource_permissions_fk2 FOREIGN KEY (resource_id)
       REFERENCES foglamp.resources (id) MATCH SIMPLE
               ON UPDATE NO ACTION
               ON DELETE NO ACTION );

CREATE INDEX fki_role_resource_permissions_fk1
    ON foglamp.role_resource_permission USING btree (role_id);

CREATE INDEX fki_role_resource_permissions_fk2
    ON foglamp.role_resource_permission USING btree (resource_id);


-- Roles Assets Permissions table
-- Combination of roles, assets and access
CREATE TABLE foglamp.role_asset_permissions (
    role_id    integer NOT NULL,
    asset_id   integer NOT NULL,
    access     jsonb   NOT NULL DEFAULT '{}'::jsonb,
    CONSTRAINT role_asset_permissions_pkey PRIMARY KEY (role_id, asset_id),
    CONSTRAINT role_asset_permissions_fk1 FOREIGN KEY (role_id)
    REFERENCES foglamp.roles (id) MATCH SIMPLE
            ON UPDATE NO ACTION
            ON DELETE NO ACTION,
    CONSTRAINT role_asset_permissions_fk2 FOREIGN KEY (asset_id)
    REFERENCES foglamp.assets (id) MATCH SIMPLE
            ON UPDATE NO ACTION
            ON DELETE NO ACTION,
    CONSTRAINT user_asset_permissions_fk1 FOREIGN KEY (role_id)
    REFERENCES foglamp.roles (id) MATCH SIMPLE
            ON UPDATE NO ACTION
            ON DELETE NO ACTION );

CREATE INDEX fki_role_asset_permissions_fk1
    ON foglamp.role_asset_permissions USING btree (role_id);

CREATE INDEX fki_role_asset_permissions_fk2
    ON foglamp.role_asset_permissions USING btree (asset_id);


-- Users table
-- FogLAMP users table.
-- Authentication Method:
-- 0 - Disabled
-- 1 - PWD
-- 2 - Public Key
CREATE TABLE foglamp.users (
       id                integer                     NOT NULL DEFAULT nextval('foglamp.users_id_seq'::regclass),
       uname             character varying(80)       NOT NULL COLLATE pg_catalog."default",
       role_id           integer                     NOT NULL,
       description       character varying(255)      NOT NULL DEFAULT ''::character varying COLLATE pg_catalog."default",
       pwd               character varying(255)      COLLATE pg_catalog."default",
       public_key        character varying(255)      COLLATE pg_catalog."default",
       enabled           boolean                     NOT NULL DEFAULT TRUE,
       pwd_last_changed  timestamp(6) with time zone NOT NULL DEFAULT now(),
       access_method smallint                        NOT NULL DEFAULT 0,
          CONSTRAINT users_pkey PRIMARY KEY (id),
          CONSTRAINT users_fk1 FOREIGN KEY (role_id)
          REFERENCES foglamp.roles (id) MATCH SIMPLE
                  ON UPDATE NO ACTION
                  ON DELETE NO ACTION );

CREATE INDEX fki_users_fk1
    ON foglamp.users USING btree (role_id);

CREATE UNIQUE INDEX users_ix1
    ON foglamp.users USING btree (uname COLLATE pg_catalog."default");

-- User Login table
-- List of logins executed by the users.
CREATE TABLE foglamp.user_logins (
       id               integer                     NOT NULL DEFAULT nextval('foglamp.user_logins_id_seq'::regclass),
       user_id          integer                     NOT NULL,
       ip               inet                        NOT NULL DEFAULT '0.0.0.0'::inet,
       ts               timestamp(6) with time zone NOT NULL DEFAULT now(),
       token            character varying(255)      NOT NULL,
       token_expiration timestamp(6) with time zone NOT NULL,
       CONSTRAINT user_logins_pkey PRIMARY KEY (id),
       CONSTRAINT user_logins_fk1 FOREIGN KEY (user_id)
       REFERENCES foglamp.users (id) MATCH SIMPLE
               ON UPDATE NO ACTION
               ON DELETE NO ACTION );

CREATE INDEX fki_user_logins_fk1
    ON foglamp.user_logins USING btree (user_id);


-- User Password History table
-- Maintains a history of passwords
CREATE TABLE foglamp.user_pwd_history (
       id               integer                     NOT NULL DEFAULT nextval('foglamp.user_pwd_history_id_seq'::regclass),
       user_id          integer                     NOT NULL,
       pwd              character varying(255)      COLLATE pg_catalog."default",
       CONSTRAINT user_pwd_history_pkey PRIMARY KEY (id),
       CONSTRAINT user_pwd_history_fk1 FOREIGN KEY (user_id)
       REFERENCES foglamp.users (id) MATCH SIMPLE
               ON UPDATE NO ACTION
               ON DELETE NO ACTION );

CREATE INDEX fki_user_pwd_history_fk1
    ON foglamp.user_pwd_history USING btree (user_id);


-- User Resource Permissions table
-- Association of users with resources and given permissions for each resource.
CREATE TABLE foglamp.user_resource_permissions (
       user_id     integer NOT NULL,
       resource_id integer NOT NULL,
       access      jsonb NOT NULL DEFAULT '{}'::jsonb,
        CONSTRAINT user_resource_permissions_pkey PRIMARY KEY (user_id, resource_id),
        CONSTRAINT user_resource_permissions_fk1 FOREIGN KEY (user_id)
        REFERENCES foglamp.users (id) MATCH SIMPLE
                ON UPDATE NO ACTION
                ON DELETE NO ACTION,
        CONSTRAINT user_resource_permissions_fk2 FOREIGN KEY (resource_id)
        REFERENCES foglamp.resources (id) MATCH SIMPLE
                ON UPDATE NO ACTION
                ON DELETE NO ACTION );

CREATE INDEX fki_user_resource_permissions_fk1
    ON foglamp.user_resource_permissions USING btree (user_id);

CREATE INDEX fki_user_resource_permissions_fk2
    ON foglamp.user_resource_permissions USING btree (resource_id);


-- User Asset Permissions table
-- Association of users with assets
CREATE TABLE foglamp.user_asset_permissions (
       user_id    integer NOT NULL,
       asset_id   integer NOT NULL,
       access     jsonb NOT NULL DEFAULT '{}'::jsonb,
       CONSTRAINT user_asset_permissions_pkey PRIMARY KEY (user_id, asset_id),
       CONSTRAINT user_asset_permissions_fk1 FOREIGN KEY (user_id)
       REFERENCES foglamp.users (id) MATCH SIMPLE
               ON UPDATE NO ACTION
               ON DELETE NO ACTION,
       CONSTRAINT user_asset_permissions_fk2 FOREIGN KEY (asset_id)
       REFERENCES foglamp.assets (id) MATCH SIMPLE
               ON UPDATE NO ACTION
               ON DELETE NO ACTION );

CREATE INDEX fki_user_asset_permissions_fk1
    ON foglamp.user_asset_permissions USING btree (user_id);

CREATE INDEX fki_user_asset_permissions_fk2
    ON foglamp.user_asset_permissions USING btree (asset_id);


-- List of scheduled Processes
CREATE TABLE foglamp.scheduled_processes (
             name   character varying(255)  NOT NULL, -- Name of the process
             script jsonb,                            -- Full path of the process
  CONSTRAINT scheduled_processes_pkey PRIMARY KEY ( name ) );


-- List of schedules
CREATE TABLE foglamp.schedules (
             id                uuid                   NOT NULL, -- PK
             process_name      character varying(255) NOT NULL, -- FK process name
             schedule_name     character varying(255) NOT NULL, -- schedule name
             schedule_type     smallint               NOT NULL, -- 1 = startup,  2 = timed
                                                                -- 3 = interval, 4 = manual
             schedule_interval interval,                        -- Repeat interval
             schedule_time     time,                            -- Start time
             schedule_day      smallint,                        -- ISO day 1 = Monday, 7 = Sunday
             exclusive         boolean not null default true,   -- true = Only one task can run
                                                                -- at any given time
             enabled           boolean not null default false,  -- false = A given schedule is disabled by default
  CONSTRAINT schedules_pkey PRIMARY KEY  ( id ),
  CONSTRAINT schedules_fk1  FOREIGN KEY  ( process_name )
  REFERENCES foglamp.scheduled_processes ( name ) MATCH SIMPLE
             ON UPDATE NO ACTION
             ON DELETE NO ACTION );


-- List of tasks
CREATE TABLE foglamp.tasks (
             id           uuid                        NOT NULL,               -- PK
             process_name character varying(255)      NOT NULL,               -- Name of the task
             state        smallint                    NOT NULL,               -- 1-Running, 2-Complete, 3-Cancelled, 4-Interrupted
             start_time   timestamp(6) with time zone NOT NULL DEFAULT now(), -- The date and time the task started
             end_time     timestamp(6) with time zone,                        -- The date and time the task ended
             reason       character varying(255),                             -- The reason why the task ended
             pid          integer                     NOT NULL,               -- Linux process id
             exit_code    integer,                                            -- Process exit status code (negative means exited via signal)
  CONSTRAINT tasks_pkey PRIMARY KEY ( id ),
  CONSTRAINT tasks_fk1 FOREIGN KEY  ( process_name )
  REFERENCES foglamp.scheduled_processes ( name ) MATCH SIMPLE
             ON UPDATE NO ACTION
             ON DELETE NO ACTION );


-- Tracks types already created into PI Server
CREATE TABLE foglamp.omf_created_objects (
    configuration_key character varying(255)	NOT NULL,            -- FK to foglamp.configuration
    type_id           integer           	    NOT NULL,            -- Identifies the specific PI Server type
    asset_code        character varying(50)   NOT NULL,
    CONSTRAINT omf_created_objects_pkey PRIMARY KEY (configuration_key,type_id, asset_code),
    CONSTRAINT omf_created_objects_fk1 FOREIGN KEY (configuration_key)
    REFERENCES foglamp.configuration (key) MATCH SIMPLE
            ON UPDATE NO ACTION
            ON DELETE NO ACTION );


-- Backups information
-- Stores information about executed backups
CREATE TABLE foglamp.backups (
    id         bigint                      NOT NULL DEFAULT nextval('foglamp.backups_id_seq'::regclass),
    file_name  character varying(255)      NOT NULL DEFAULT ''::character varying COLLATE pg_catalog."default", -- Backup file name, expressed as absolute path
    ts         timestamp(6) with time zone NOT NULL DEFAULT now(),                                              -- Backup creation timestamp
    type       integer           	         NOT NULL,                                                            -- Backup type : 1-Full, 2-Incremental
    status     integer           	         NOT NULL,                                                            -- Backup status :
                                                                                                                --   1-Running
                                                                                                                --   2-Completed
                                                                                                                --   3-Cancelled
                                                                                                                --   4-Interrupted
                                                                                                                --   5-Failed
                                                                                                                --   6-Restored backup
    exit_code  integer,                                                                                         -- Process exit status code
    CONSTRAINT backups_pkey PRIMARY KEY (id) );

-- FogLAMP DB version
CREATE TABLE foglamp.version (id CHAR(10));

-- Grants to foglamp schema
GRANT SELECT, INSERT, UPDATE, DELETE ON ALL TABLES IN SCHEMA foglamp TO PUBLIC;



----------------------------------------------------------------------
-- Initialization phase - DML
----------------------------------------------------------------------

-- Roles
DELETE FROM foglamp.roles;
INSERT INTO foglamp.roles ( name, description )
     VALUES ('admin', 'All CRUD privileges'),
            ('user', 'All CRUD operations and self profile management');


-- Users
DELETE FROM foglamp.users;
INSERT INTO foglamp.users ( uname, pwd, role_id, description )
     VALUES ('admin', '3a86096e7a7c123ba0bc3dfb7a1d350541649f1ff1aff1f37e0dc1ee4175b112:3759bf3302f5481e8c9cc9472c6088ac', 1, 'admin user'),
            ('user', '3a86096e7a7c123ba0bc3dfb7a1d350541649f1ff1aff1f37e0dc1ee4175b112:3759bf3302f5481e8c9cc9472c6088ac', 2, 'normal user');

-- User password history
DELETE FROM foglamp.user_pwd_history;


-- User logins
DELETE FROM foglamp.user_logins;


-- Log Codes
DELETE FROM foglamp.log_codes;
INSERT INTO foglamp.log_codes ( code, description )
     VALUES ( 'PURGE', 'Data Purging Process' ),
            ( 'LOGGN', 'Logging Process' ),
            ( 'STRMN', 'Streaming Process' ),
            ( 'SYPRG', 'System Purge' ),
            ( 'START', 'System Startup' ),
            ( 'FSTOP', 'System Shutdown' ),
            ( 'CONCH', 'Configuration Change' ),
            ( 'CONAD', 'Configuration Addition' ),
            ( 'SCHCH', 'Schedule Change' ),
            ( 'SCHAD', 'Schedule Addition' ),
            ( 'SRVRG', 'Service Registered' ),
            ( 'SRVUN', 'Service Unregistered' ),
            ( 'SRVFL', 'Service Fail' ),
            ( 'NHCOM', 'North Process Complete' ),
            ( 'NHDWN', 'North Destination Unavailable' ),
            ( 'NHAVL', 'North Destination Available' ),
            ( 'UPEXC', 'Update Complete' ),
            ( 'BKEXC', 'Backup Complete' );


--
-- Configuration parameters
--
DELETE FROM foglamp.configuration;


-- North plugins

-- North_Readings_to_PI - OMF Translator for readings
INSERT INTO foglamp.configuration ( key, description, value )
     VALUES ( 'North_Readings_to_PI',
              'OMF North Plugin - C Code',
              ' { "plugin" : { "type" : "string", "value" : "omf", "default" : "omf", "description" : "Module that OMF North Plugin will load" } } '
            );

-- North_Statistics_to_PI - OMF Translator for statistics
INSERT INTO foglamp.configuration ( key, description, value )
     VALUES ( 'North_Statistics_to_PI',
              'OMF North Plugin - C Code',
              ' { "plugin" : { "type" : "string", "value" : "omf", "default" : "omf", "description" : "Module that OMF North Plugin will load" } } '
            );

-- North Readings to PI - OMF Translator for readings
INSERT INTO foglamp.configuration ( key, description, value )
     VALUES ( 'North Readings to PI',
              'OMF North Plugin',
              '{"plugin": {"description": "OMF North Plugin", "type": "string", "default": "omf", "value": "omf"}, "source": {"description": "Source of data to be sent on the stream. May be either readings, statistics or audit.", "type": "string", "default": "readings", "value": "readings"}}'
            );

-- North Statistics to PI - OMF Translator for statistics
INSERT INTO foglamp.configuration ( key, description, value )
     VALUES ( 'North Statistics to PI',
              'OMF North Statistics Plugin',
              '{"plugin": {"description": "OMF North Plugin", "type": "string", "default": "omf", "value": "omf"}, "source": {"description": "Source of data to be sent on the stream. May be either readings, statistics or audit.", "type": "string", "default": "statistics", "value": "statistics"}}'
            );

-- North Audit to PI - OMF Translator for audit
INSERT INTO foglamp.configuration ( key, description, value )
     VALUES ( 'North Audit to PI',
              'OMF North Audit Plugin',
              '{"plugin": {"description": "OMF North Plugin", "type": "string", "default": "omf", "value": "omf"}, "source": {"description": "Source of data to be sent on the stream. May be either readings, statistics or audit.", "type": "string", "default": "audit", "value": "audit"}}'
            );


-- North Readings to OCS - OSIsoft Cloud Services plugin for readings
INSERT INTO foglamp.configuration ( key, description, value )
     VALUES ( 'North Readings to OCS',
              'OCS North Plugin',
              '{"plugin": {"description": "OCS North Plugin", "type": "string", "default": "ocs", "value": "ocs"}, "source": {"description": "Source of data to be sent on the stream. May be either readings, statistics or audit.", "type": "string", "default": "readings", "value": "readings"}}'
            );

-- Statistics
INSERT INTO foglamp.statistics ( key, description, value, previous_value )
<<<<<<< HEAD
     VALUES ( 'READINGS',             'Readings received by FogLAMP', 0, 0 ),
            ( 'BUFFERED',             'Readings currently in the FogLAMP buffer', 0, 0 ),
            ( 'NORTH_READINGS_TO_PI', 'Readings sent to historian', 0, 0 ),
            ( 'North Readings to PI', 'Readings sent to the historian', 0, 0 ),
            ( 'North Statistics to PI','Statistics data sent to the historian', 0, 0 ),
            ( 'North Audit to PI',    'Audit data sent to the historian', 0, 0 ),
            ( 'North Readings to OCS','Readings sent to OCS', 0, 0 ),
            ( 'UNSENT',               'Readings filtered out in the send process', 0, 0 ),
            ( 'PURGED',               'Readings removed from the buffer by the purge process', 0, 0 ),
            ( 'UNSNPURGED',           'Readings that were purged from the buffer before being sent', 0, 0 ),
            ( 'DISCARDED',            'Readings discarded by the South Service before being  placed in the buffer. This may be due to an error in the readings themselves.', 0, 0 );
=======
     VALUES ( 'READINGS',               'Readings received by FogLAMP', 0, 0 ),
            ( 'BUFFERED',               'Readings currently in the FogLAMP buffer', 0, 0 ),
            ( 'NORTH_READINGS_TO_PI',   'Readings sent to historian', 0, 0 ),
            ( 'NORTH_STATISTICS_TO_PI', 'Statistics sent to historian', 0, 0 ),
            ( 'SENT_1',                 'Readings sent to the historian', 0, 0 ),
            ( 'SENT_2',                 'Statistics data sent to the historian', 0, 0 ),
            ( 'SENT_4',                 'Readings sent to OCS', 0, 0 ),
            ( 'UNSENT',                 'Readings filtered out in the send process', 0, 0 ),
            ( 'PURGED',                 'Readings removed from the buffer by the purge process', 0, 0 ),
            ( 'UNSNPURGED',             'Readings that were purged from the buffer before being sent', 0, 0 ),
            ( 'DISCARDED',              'Readings discarded by the South Service before being  placed in the buffer. This may be due to an error in the readings themselves.', 0, 0 );
>>>>>>> 82f8437f


--
-- Scheduled processes
--
-- Use this to create guids: https://www.uuidgenerator.net/version1 */
-- Weekly repeat for timed schedules: set schedule_interval to 168:00:00

-- Core Tasks
--
INSERT INTO foglamp.scheduled_processes ( name, script ) VALUES ( 'purge',               '["tasks/purge"]'      );
INSERT INTO foglamp.scheduled_processes ( name, script ) VALUES ( 'stats collector',     '["tasks/statistics"]' );
INSERT INTO foglamp.scheduled_processes ( name, script ) VALUES ( 'FogLAMPUpdater',      '["tasks/update"]'     );
INSERT INTO foglamp.scheduled_processes ( name, script ) VALUES ( 'certificate checker', '["tasks/check_certs"]' );

-- Storage Tasks
--
INSERT INTO foglamp.scheduled_processes (name, script) VALUES ('backup',  '["tasks/backup"]'  );
INSERT INTO foglamp.scheduled_processes (name, script) VALUES ('restore', '["tasks/restore"]' );

-- North Tasks
--
INSERT INTO foglamp.scheduled_processes ( name, script ) VALUES ( 'North Readings to PI',   '["tasks/north"]' );
INSERT INTO foglamp.scheduled_processes ( name, script ) VALUES ( 'North Statistics to PI', '["tasks/north"]' );
INSERT INTO foglamp.scheduled_processes ( name, script ) VALUES ( 'North Audit to PI',      '["tasks/north"]' );
INSERT INTO foglamp.scheduled_processes ( name, script ) VALUES ( 'North Readings to OCS',  '["tasks/north"]' );

-- North Tasks - C code
--
INSERT INTO foglamp.scheduled_processes ( name, script ) VALUES ( 'North_Readings_to_PI',   '["tasks/north_c"]' );
INSERT INTO foglamp.scheduled_processes ( name, script ) VALUES ( 'North_Statistics_to_PI', '["tasks/north_c"]' );

--
-- Schedules
--
-- Use this to create guids: https://www.uuidgenerator.net/version1 */
-- Weekly repeat for timed schedules: set schedule_interval to 168:00:00
--


-- Core Tasks
--

-- Purge
INSERT INTO foglamp.schedules ( id, schedule_name, process_name, schedule_type,
                                schedule_time, schedule_interval, exclusive, enabled )
       VALUES ( 'cea17db8-6ccc-11e7-907b-a6006ad3dba0', -- id
                'purge',                                -- schedule_name
                'purge',                                -- process_name
                3,                                      -- schedule_type (interval)
                NULL,                                   -- schedule_time
                '01:00:00',                             -- schedule_interval (evey hour)
                true,                                   -- exclusive
                true                                    -- enabled
              );

-- Statistics collection
INSERT INTO foglamp.schedules ( id, schedule_name, process_name, schedule_type,
                                schedule_time, schedule_interval, exclusive, enabled )
       VALUES ( '2176eb68-7303-11e7-8cf7-a6006ad3dba0', -- id
                'stats collection',                     -- schedule_name
                'stats collector',                      -- process_name
                3,                                      -- schedule_type (interval)
                NULL,                                   -- schedule_time
                '00:00:15',                             -- schedule_interval
                true,                                   -- exclusive
                true                                    -- enabled
              );


-- Check for expired certificates
INSERT INTO foglamp.schedules ( id, schedule_name, process_name, schedule_type,
                                schedule_time, schedule_interval, exclusive, enabled )
       VALUES ( '2176eb68-7303-11e7-8cf7-a6107ad3db21', -- id
                'certificate checker',                  -- schedule_name
                'certificate checker',                  -- process_name
                2,                                      -- schedule_type (interval)
                '00:05:00',                             -- schedule_time
                '12:00:00',                             -- schedule_interval
                true,                                   -- exclusive
                true                                    -- enabled
              );

-- Storage Tasks
--

-- Execute a Backup every 1 hour
INSERT INTO foglamp.schedules ( id, schedule_name, process_name, schedule_type,
                                schedule_time, schedule_interval, exclusive, enabled )
       VALUES ( 'd1631422-9ec6-11e7-abc4-cec278b6b50a', -- id
                'backup hourly',                        -- schedule_name
                'backup',                               -- process_name
                3,                                      -- schedule_type (interval)
                NULL,                                   -- schedule_time
                '01:00:00',                             -- schedule_interval
                true,                                   -- exclusive
                false                                   -- disabled
              );

-- On demand Backup
INSERT INTO foglamp.schedules ( id, schedule_name, process_name, schedule_type,
                                schedule_time, schedule_interval, exclusive, enabled )
       VALUES ( 'fac8dae6-d8d1-11e7-9296-cec278b6b50a', -- id
                'backup on demand',                     -- schedule_name
                'backup',                               -- process_name
                4,                                      -- schedule_type (manual)
                NULL,                                   -- schedule_time
                '00:00:00',                             -- schedule_interval
                true,                                   -- exclusive
                true                                    -- enabled
              );

-- On demand Restore
INSERT INTO foglamp.schedules ( id, schedule_name, process_name, schedule_type,
                                schedule_time, schedule_interval, exclusive, enabled )
       VALUES ( '8d4d3ca0-de80-11e7-80c1-9a214cf093ae', -- id
                'restore on demand',                    -- schedule_name
                'restore',                              -- process_name
                4,                                      -- schedule_type (manual)
                NULL,                                   -- schedule_time
                '00:00:00',                             -- schedule_interval
                true,                                   -- exclusive
                true                                    -- enabled
              );

--
-- North Tasks
--

-- Readings OMF to PI - C Code
INSERT INTO foglamp.schedules ( id, schedule_name, process_name, schedule_type,
                                schedule_time, schedule_interval, exclusive, enabled )
       VALUES ( '1cdf1ef8-7e02-11e8-adc0-fa7ae01bbebc', -- id
                'OMF_to_PI_north_C',                    -- schedule_name
                'North_Readings_to_PI',                 -- process_name
                3,                                      -- schedule_type (interval)
                NULL,                                   -- schedule_time
                '00:00:30',                             -- schedule_interval
                true,                                    -- exclusive
                false                                     -- disabled
              );

-- Statistics OMF to PI - C Code
INSERT INTO foglamp.schedules ( id, schedule_name, process_name, schedule_type,
                                schedule_time, schedule_interval, exclusive, enabled )
       VALUES ( 'f1e3b377-5acb-4bde-93d5-b6a792f76e07', -- id
                'Stats_OMF_to_PI_north_C',              -- schedule_name
                'North_Statistics_to_PI',               -- process_name
                3,                                      -- schedule_type (interval)
                NULL,                                   -- schedule_time
                '00:00:30',                             -- schedule_interval
                't',                                    -- exclusive
                'f'                                     -- disabled
              );


-- Readings OMF to PI
INSERT INTO foglamp.schedules ( id, schedule_name, process_name, schedule_type,
                                schedule_time, schedule_interval, exclusive, enabled )
       VALUES ( '2b614d26-760f-11e7-b5a5-be2e44b06b34', -- id
                'OMF to PI north',                      -- schedule_name
                'North Readings to PI',                 -- process_name
                3,                                      -- schedule_type (interval)
                NULL,                                   -- schedule_time
                '00:00:30',                             -- schedule_interval
                true,                                   -- exclusive
                false                                   -- disabled
              );

-- Statistics OMF to PI
INSERT INTO foglamp.schedules ( id, schedule_name, process_name, schedule_type,
                                schedule_time, schedule_interval, exclusive, enabled )
       VALUES ( '1d7c327e-7dae-11e7-bb31-be2e44b06b34', -- id
                'Stats OMF to PI north',                -- schedule_name
                'North Statistics to PI',               -- process_name
                3,                                      -- schedule_type (interval)
                NULL,                                   -- schedule_time
                '00:00:30',                             -- schedule_interval
                true,                                   -- exclusive
                false                                   -- disabled
              );

-- Audit OMF to PI
INSERT INTO foglamp.schedules ( id, schedule_name, process_name, schedule_type,
                                schedule_time, schedule_interval, exclusive, enabled )
       VALUES ( '9d9c329e-7dae-11e7-bb31-be2e44b06b99', -- id
                'Audit OMF to PI north',                -- schedule_name
                'North Audit to PI',                    -- process_name
                3,                                      -- schedule_type (interval)
                NULL,                                   -- schedule_time
                '00:00:30',                             -- schedule_interval
                true,                                   -- exclusive
                false                                   -- disabled
              );

-- Readings OMF to OCS
INSERT INTO foglamp.schedules ( id, schedule_name, process_name, schedule_type,
                                schedule_time, schedule_interval, exclusive, enabled )
       VALUES ( '5d7fed92-fb9a-11e7-8c3f-9a214cf093ae', -- id
                'OMF to OCS north',                     -- schedule_name
                'North Readings to OCS',                -- process_name
                3,                                      -- schedule_type (interval)
                NULL,                                   -- schedule_time
                '00:00:30',                             -- schedule_interval
                true,                                   -- exclusive
                false                                   -- disabled
              );

--
-- Configuration for North Plugins OMF
--
-- WARNING : update the sequence foglamp.streams_id_seq accordingly

-- Readings to OMF to PI
INSERT INTO foglamp.destinations ( id, type, description, ts ) VALUES ( 1, 1, 'OMF', now() );
-- Readings to ElasticSearch
INSERT INTO foglamp.destinations ( id, type, description, ts ) VALUES ( 2, 2, 'ElasticSearch', now() );
-- Readings to OMF to OCS
INSERT INTO foglamp.destinations( id, type, description, ts ) VALUES ( 3, 3, 'OCS', now() );<|MERGE_RESOLUTION|>--- conflicted
+++ resolved
@@ -845,10 +845,10 @@
 
 -- Statistics
 INSERT INTO foglamp.statistics ( key, description, value, previous_value )
-<<<<<<< HEAD
      VALUES ( 'READINGS',             'Readings received by FogLAMP', 0, 0 ),
             ( 'BUFFERED',             'Readings currently in the FogLAMP buffer', 0, 0 ),
             ( 'NORTH_READINGS_TO_PI', 'Readings sent to historian', 0, 0 ),
+            ( 'NORTH_STATISTICS_TO_PI', 'Statistics sent to historian', 0, 0 ),
             ( 'North Readings to PI', 'Readings sent to the historian', 0, 0 ),
             ( 'North Statistics to PI','Statistics data sent to the historian', 0, 0 ),
             ( 'North Audit to PI',    'Audit data sent to the historian', 0, 0 ),
@@ -857,20 +857,6 @@
             ( 'PURGED',               'Readings removed from the buffer by the purge process', 0, 0 ),
             ( 'UNSNPURGED',           'Readings that were purged from the buffer before being sent', 0, 0 ),
             ( 'DISCARDED',            'Readings discarded by the South Service before being  placed in the buffer. This may be due to an error in the readings themselves.', 0, 0 );
-=======
-     VALUES ( 'READINGS',               'Readings received by FogLAMP', 0, 0 ),
-            ( 'BUFFERED',               'Readings currently in the FogLAMP buffer', 0, 0 ),
-            ( 'NORTH_READINGS_TO_PI',   'Readings sent to historian', 0, 0 ),
-            ( 'NORTH_STATISTICS_TO_PI', 'Statistics sent to historian', 0, 0 ),
-            ( 'SENT_1',                 'Readings sent to the historian', 0, 0 ),
-            ( 'SENT_2',                 'Statistics data sent to the historian', 0, 0 ),
-            ( 'SENT_4',                 'Readings sent to OCS', 0, 0 ),
-            ( 'UNSENT',                 'Readings filtered out in the send process', 0, 0 ),
-            ( 'PURGED',                 'Readings removed from the buffer by the purge process', 0, 0 ),
-            ( 'UNSNPURGED',             'Readings that were purged from the buffer before being sent', 0, 0 ),
-            ( 'DISCARDED',              'Readings discarded by the South Service before being  placed in the buffer. This may be due to an error in the readings themselves.', 0, 0 );
->>>>>>> 82f8437f
-
 
 --
 -- Scheduled processes
