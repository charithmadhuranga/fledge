----------------------------------------------------------------------
-- Copyright (c) 2017 OSIsoft, LLC
--
-- Licensed under the Apache License, Version 2.0 (the "License");
-- you may not use this file except in compliance with the License.
-- You may obtain a copy of the License at
--
--     http://www.apache.org/licenses/LICENSE-2.0
--
-- Unless required by applicable law or agreed to in writing, software
-- distributed under the License is distributed on an "AS IS" BASIS,
-- WITHOUT WARRANTIES OR CONDITIONS OF ANY KIND, either express or implied.
-- See the License for the specific language governing permissions and
-- limitations under the License.
----------------------------------------------------------------------

--
-- init.sql
--
-- PostgreSQL script to create the FogLAMP persistent Layer
--

-- NOTE:
-- This script must be launched with:
-- psql -U postgres -d postgres -f init.sql


----------------------------------------------------------------------
-- DDL CONVENTIONS
--
-- Tables:
-- * Names are in plural, terms are separated by _
-- * Columns are, when possible, not null and have a default value.
--   For example, jsonb columns are '{}' by default.
--
-- Columns:
-- id      : It is commonly the PK of the table, a smallint, integer or bigint.
-- xxx_id  : It usually refers to a FK, where "xxx" is name of the table.
-- code    : Usually an AK, based on fixed lenght characters.
-- ts      : The timestamp with microsec precision and tz. It is updated at
--           every change.


-- This first part of the script must be executed by the postgres user

-- Disable the NOTICE notes
SET client_min_messages TO WARNING;

-- Dropping objects
DROP SCHEMA IF EXISTS foglamp CASCADE;
DROP DATABASE IF EXISTS foglamp;


-- Create the foglamp database
CREATE DATABASE foglamp WITH
    ENCODING = 'UTF8';

GRANT CONNECT ON DATABASE foglamp TO PUBLIC;


-- Connect to foglamp database
\connect foglamp

----------------------------------------------------------------------
-- SCHEMA CREATION
----------------------------------------------------------------------

-- Create the foglamp schema
CREATE SCHEMA foglamp;
GRANT USAGE ON SCHEMA foglamp TO PUBLIC;

------ SEQUENCES
CREATE SEQUENCE foglamp.asset_messages_id_seq
    INCREMENT 1
    START 1
    MINVALUE 1
    MAXVALUE 9223372036854775807
    CACHE 1;

CREATE SEQUENCE foglamp.asset_status_changes_id_seq
    INCREMENT 1
    START 1
    MINVALUE 1
    MAXVALUE 9223372036854775807
    CACHE 1;

CREATE SEQUENCE foglamp.asset_status_id_seq
    INCREMENT 1
    START 1
    MINVALUE 1
    MAXVALUE 9223372036854775807
    CACHE 1;

CREATE SEQUENCE foglamp.asset_types_id_seq
    INCREMENT 1
    START 1
    MINVALUE 1
    MAXVALUE 9223372036854775807
    CACHE 1;

CREATE SEQUENCE foglamp.assets_id_seq
    INCREMENT 1
    START 1
    MINVALUE 1
    MAXVALUE 9223372036854775807
    CACHE 1;

CREATE SEQUENCE foglamp.destinations_id_seq
    INCREMENT 1
    START 1
    MINVALUE 1
    MAXVALUE 9223372036854775807
    CACHE 1;

CREATE SEQUENCE foglamp.links_id_seq
    INCREMENT 1
    START 1
    MINVALUE 1
    MAXVALUE 9223372036854775807
    CACHE 1;

CREATE SEQUENCE foglamp.resources_id_seq
    INCREMENT 1
    START 1
    MINVALUE 1
    MAXVALUE 9223372036854775807
    CACHE 1;

CREATE SEQUENCE foglamp.roles_id_seq
    INCREMENT 1
    START 1
    MINVALUE 1
    MAXVALUE 9223372036854775807
    CACHE 1;

CREATE SEQUENCE foglamp.streams_id_seq
    INCREMENT 1
    START 1
    MINVALUE 1
    MAXVALUE 9223372036854775807
    CACHE 1;

CREATE SEQUENCE foglamp.user_pwd_history_id_seq
    INCREMENT 1
    START 1
    MINVALUE 1
    MAXVALUE 9223372036854775807
    CACHE 1;

CREATE SEQUENCE foglamp.user_logins_id_seq
    INCREMENT 1
    START 1
    MINVALUE 1
    MAXVALUE 9223372036854775807
    CACHE 1;

CREATE SEQUENCE foglamp.users_id_seq
    INCREMENT 1
    START 1
    MINVALUE 1
    MAXVALUE 9223372036854775807
    CACHE 1;

CREATE SEQUENCE foglamp.backups_id_seq
    INCREMENT 1
    START 1
    MINVALUE 1
    MAXVALUE 9223372036854775807
    CACHE 1;


----- TABLES & SEQUENCES

-- Log Codes Table
-- List of tasks that log info into foglamp.log.
CREATE TABLE foglamp.log_codes (
       code        character(5)          NOT NULL,   -- The process that logs actions
       description character varying(80) NOT NULL,
       CONSTRAINT log_codes_pkey PRIMARY KEY (code) );


-- Generic Log Table
-- General log table for FogLAMP.
CREATE SEQUENCE foglamp.log_id_seq
    INCREMENT 1
    START 1
    MINVALUE 1
    MAXVALUE 9223372036854775807
    CACHE 1;

CREATE TABLE foglamp.log (
       id    bigint                      NOT NULL DEFAULT nextval('foglamp.log_id_seq'::regclass),
       code  character(5)                NOT NULL,                                                -- The process that logged the action
       level smallint                    NOT NULL DEFAULT 0,                                      -- 0 Success - 1 Failure - 2 Warning - 4 Info
       log   jsonb                       NOT NULL DEFAULT '{}'::jsonb,                            -- Generic log structure
       ts    timestamp(6) with time zone NOT NULL DEFAULT now(),
       CONSTRAINT log_pkey PRIMARY KEY (id),
       CONSTRAINT log_fk1 FOREIGN KEY (code)
       REFERENCES foglamp.log_codes (code) MATCH SIMPLE
               ON UPDATE NO ACTION
               ON DELETE NO ACTION );

ALTER SEQUENCE foglamp.log_id_seq OWNED BY foglamp.log.id;

-- Index: log_ix1 - For queries by code
CREATE INDEX log_ix1
    ON foglamp.log USING btree (code, ts, level);


-- Asset status
-- List of status an asset can have.
CREATE TABLE foglamp.asset_status (
       id          integer                NOT NULL DEFAULT nextval('foglamp.asset_status_id_seq'::regclass),
       descriprion character varying(255) NOT NULL DEFAULT ''::character varying COLLATE pg_catalog."default",
        CONSTRAINT asset_status_pkey PRIMARY KEY (id) );


-- Asset Types
-- Type of asset (for example south, sensor etc.)
CREATE TABLE foglamp.asset_types (
       id          integer                NOT NULL DEFAULT nextval('foglamp.asset_types_id_seq'::regclass),
       description character varying(255) NOT NULL DEFAULT ''::character varying COLLATE pg_catalog."default",
        CONSTRAINT asset_types_pkey PRIMARY KEY (id) );


-- Assets table
-- This table is used to list the assets used in FogLAMP
-- Reading do not necessarily have an asset, but whenever possible this
-- table provides information regarding the data collected.
CREATE TABLE foglamp.assets (
       id           integer                     NOT NULL DEFAULT nextval('foglamp.assets_id_seq'::regclass),         -- The internal PK for assets
       code         character varying(50),                                                                           -- A unique code  (AK) used to match readings and assets. It can be anything.
       description  character varying(255)      NOT NULL DEFAULT ''::character varying COLLATE pg_catalog."default", -- A brief description of the asset
       type_id      integer                     NOT NULL,                                                            -- FK for the type of asset
       address      inet                        NOT NULL DEFAULT '0.0.0.0'::inet,                                    -- An IPv4 or IPv6 address, if needed. Default means "any address"
       status_id    integer                     NOT NULL,                                                            -- Status of the asset, FK to the asset_status table
       properties   jsonb                       NOT NULL DEFAULT '{}'::jsonb,                                        -- A generic JSON structure. Some elements (for example "labels") may be used in the rule to send messages to the south devices or data to the cloud
       has_readings boolean                     NOT NULL DEFAULT false,                                              -- A boolean column, when TRUE, it means that the asset may have rows in the readings table
       ts           timestamp(6) with time zone NOT NULL DEFAULT now(),
         CONSTRAINT assets_pkey PRIMARY KEY (id),
         CONSTRAINT assets_fk1 FOREIGN KEY (status_id)
         REFERENCES foglamp.asset_status (id) MATCH SIMPLE
                 ON UPDATE NO ACTION
                 ON DELETE NO ACTION,
         CONSTRAINT assets_fk2 FOREIGN KEY (type_id)
         REFERENCES foglamp.asset_types (id) MATCH SIMPLE
                 ON UPDATE NO ACTION
                 ON DELETE NO ACTION );

-- Index: fki_assets_fk1
CREATE INDEX fki_assets_fk1
    ON foglamp.assets USING btree (status_id);

-- Index: fki_assets_fk2
CREATE INDEX fki_assets_fk2
    ON foglamp.assets USING btree (type_id);

-- Index: assets_ix1
CREATE UNIQUE INDEX assets_ix1
    ON foglamp.assets USING btree (code);


-- Asset Status Changes
-- When an asset changes its status, the previous status is added here.
-- tart_ts contains the value of ts of the row in the asset table.
CREATE TABLE foglamp.asset_status_changes (
       id         bigint                      NOT NULL DEFAULT nextval('foglamp.asset_status_changes_id_seq'::regclass),
       asset_id   integer                     NOT NULL,
       status_id  integer                     NOT NULL,
       log        jsonb                       NOT NULL DEFAULT '{}'::jsonb,
       start_ts   timestamp(6) with time zone NOT NULL,
       ts         timestamp(6) with time zone NOT NULL DEFAULT now(),
       CONSTRAINT asset_status_changes_pkey PRIMARY KEY (id),
       CONSTRAINT asset_status_changes_fk1 FOREIGN KEY (asset_id)
       REFERENCES foglamp.assets (id) MATCH SIMPLE
               ON UPDATE NO ACTION
               ON DELETE NO ACTION,
       CONSTRAINT asset_status_changes_fk2 FOREIGN KEY (status_id)
       REFERENCES foglamp.asset_status (id) MATCH SIMPLE
               ON UPDATE NO ACTION
               ON DELETE NO ACTION );

CREATE INDEX fki_asset_status_changes_fk1
    ON foglamp.asset_status_changes USING btree (asset_id);

CREATE INDEX fki_asset_status_changes_fk2
    ON foglamp.asset_status_changes USING btree (status_id);


-- Links table
-- Links among assets in 1:M relationships.
CREATE TABLE foglamp.links (
       id         integer                     NOT NULL DEFAULT nextval('foglamp.links_id_seq'::regclass),
       asset_id   integer                     NOT NULL,
       properties jsonb                       NOT NULL DEFAULT '{}'::jsonb,
       ts         timestamp(6) with time zone NOT NULL DEFAULT now(),
       CONSTRAINT links_pkey PRIMARY KEY (id),
       CONSTRAINT links_fk1 FOREIGN KEY (asset_id)
       REFERENCES foglamp.assets (id) MATCH SIMPLE
               ON UPDATE NO ACTION
               ON DELETE NO ACTION );

CREATE INDEX fki_links_fk1
    ON foglamp.links USING btree (asset_id);


-- Assets Linked table
-- In links, relationship between an asset and other assets.
CREATE TABLE foglamp.asset_links (
       link_id  integer                     NOT NULL,
       asset_id integer                     NOT NULL,
       ts       timestamp(6) with time zone NOT NULL DEFAULT now(),
       CONSTRAINT asset_links_pkey PRIMARY KEY (link_id, asset_id) );

CREATE INDEX fki_asset_links_fk1
    ON foglamp.asset_links USING btree (link_id);

CREATE INDEX fki_asset_link_fk2
    ON foglamp.asset_links USING btree (asset_id);


-- Asset Message Status table
-- Status of the messages to send South
CREATE SEQUENCE foglamp.asset_message_status_id_seq
    INCREMENT 1
    START 1
    MINVALUE 1
    MAXVALUE 9223372036854775807
    CACHE 1;

CREATE TABLE foglamp.asset_message_status (
       id          integer                NOT NULL DEFAULT nextval('foglamp.asset_message_status_id_seq'::regclass),
       description character varying(255) NOT NULL DEFAULT ''::character varying COLLATE pg_catalog."default",
        CONSTRAINT asset_message_status_pkey PRIMARY KEY (id) );


-- Asset Messages table
-- Messages directed to the south devices.
CREATE TABLE foglamp.asset_messages (
       id        bigint                      NOT NULL DEFAULT nextval('foglamp.asset_messages_id_seq'::regclass),
       asset_id  integer                     NOT NULL,
       status_id integer                     NOT NULL,
       message   jsonb                       NOT NULL DEFAULT '{}'::jsonb,
       ts        timestamp(6) with time zone NOT NULL DEFAULT now(),
       CONSTRAINT asset_messages_pkey PRIMARY KEY (id),
       CONSTRAINT asset_messages_fk1 FOREIGN KEY (asset_id)
       REFERENCES foglamp.assets (id) MATCH SIMPLE
               ON UPDATE NO ACTION
               ON DELETE NO ACTION,
       CONSTRAINT asset_messages_fk2 FOREIGN KEY (status_id)
       REFERENCES foglamp.asset_message_status (id) MATCH SIMPLE
               ON UPDATE NO ACTION
               ON DELETE NO ACTION );

CREATE INDEX fki_asset_messages_fk1
    ON foglamp.asset_messages USING btree (asset_id);

CREATE INDEX fki_asset_messages_fk2
    ON foglamp.asset_messages USING btree (status_id);


-- Readings table
-- This tables contains the readings for assets.
-- An asset can be a south with multiple sensor, a single sensor,
-- a software or anything that generates data that is sent to FogLAMP
CREATE SEQUENCE foglamp.readings_id_seq
    INCREMENT 1
    START 1
    MINVALUE 1
    MAXVALUE 9223372036854775807
    CACHE 1;

CREATE TABLE foglamp.readings (
    id         bigint                      NOT NULL DEFAULT nextval('foglamp.readings_id_seq'::regclass),
    asset_code character varying(50)       NOT NULL,                      -- The provided asset code. Not necessarily located in the
                                                                          -- assets table.
    read_key   uuid                        UNIQUE,                        -- An optional unique key used to avoid double-loading.
    reading    jsonb                       NOT NULL DEFAULT '{}'::jsonb,  -- The json object received
    user_ts    timestamp(6) with time zone NOT NULL DEFAULT now(),        -- The user timestamp extracted by the received message
    ts         timestamp(6) with time zone NOT NULL DEFAULT now(),
    CONSTRAINT readings_pkey PRIMARY KEY (id) );

CREATE INDEX fki_readings_fk1
    ON foglamp.readings USING btree (asset_code);

CREATE INDEX readings_ix1
    ON foglamp.readings USING btree (read_key);


-- Destinations table
-- Multiple destinations are allowed, for example multiple PI servers.
CREATE TABLE foglamp.destinations (
       id            integer                     NOT NULL DEFAULT nextval('foglamp.destinations_id_seq'::regclass),   -- Sequence ID
       type          smallint                    NOT NULL DEFAULT 1,                                                  -- Enum : 1: OMF, 2: Elasticsearch
       description   character varying(255)      NOT NULL DEFAULT ''::character varying COLLATE pg_catalog."default", -- A brief description of the destination entry
       properties    jsonb                       NOT NULL DEFAULT '{ "streaming" : "all" }'::jsonb,                   -- A generic set of properties
       active_window jsonb                       NOT NULL DEFAULT '[ "always" ]'::jsonb,                              -- The window of operations
       active        boolean                     NOT NULL DEFAULT true,                                               -- When false, all streams to this destination stop and are inactive
       ts            timestamp(6) with time zone NOT NULL DEFAULT now(),                                              -- Creation or last update
       CONSTRAINT destination_pkey PRIMARY KEY (id) );


-- Streams table
-- List of the streams to the Cloud.
CREATE TABLE foglamp.streams (
       id             integer                     NOT NULL DEFAULT nextval('foglamp.streams_id_seq'::regclass),         -- Sequence ID
       destination_id integer                     NOT NULL,                                                             -- FK to foglamp.destinations
       description    character varying(255)      NOT NULL DEFAULT ''::character varying COLLATE pg_catalog."default",  -- A brief description of the stream entry
       properties     jsonb                       NOT NULL DEFAULT '{}'::jsonb,                                         -- A generic set of properties
       object_stream  jsonb                       NOT NULL DEFAULT '{}'::jsonb,                                         -- Definition of what must be streamed
       object_block   jsonb                       NOT NULL DEFAULT '{}'::jsonb,                                         -- Definition of how the stream must be organised
       object_filter  jsonb                       NOT NULL DEFAULT '{}'::jsonb,                                         -- Any filter involved in selecting the data to stream
       active_window  jsonb                       NOT NULL DEFAULT '{}'::jsonb,                                         -- The window of operations
       active         boolean                     NOT NULL DEFAULT true,                                                -- When false, all data to this stream stop and are inactive
       last_object    bigint                      NOT NULL DEFAULT 0,                                                   -- The ID of the last object streamed (asset or reading, depending on the object_stream)
       ts             timestamp(6) with time zone NOT NULL DEFAULT now(),                                               -- Creation or last update
       CONSTRAINT strerams_pkey PRIMARY KEY (id),
       CONSTRAINT streams_fk1 FOREIGN KEY (destination_id)
       REFERENCES foglamp.destinations (id) MATCH SIMPLE
               ON UPDATE NO ACTION
               ON DELETE NO ACTION );

CREATE INDEX fki_streams_fk1
    ON foglamp.streams USING btree (destination_id);


-- Configuration table
-- The configuration in JSON format.
-- The PK is also used in the REST API
-- Values is a jsonb column
-- ts is set by default with now().
CREATE TABLE foglamp.configuration (
       key         character varying(255)      NOT NULL COLLATE pg_catalog."default", -- Primary key
       description character varying(255)      NOT NULL,                              -- Description, in plain text
       value       jsonb                       NOT NULL DEFAULT '{}'::jsonb,          -- JSON object containing the configuration values
       ts          timestamp(6) with time zone NOT NULL DEFAULT now(),                -- Timestamp, updated at every change
       CONSTRAINT configuration_pkey PRIMARY KEY (key) );


-- Configuration changes
-- This table has the same structure of foglamp.configuration, plus the timestamp that identifies the time it has changed
-- The table is used to keep track of the changes in the "value" column
CREATE TABLE foglamp.configuration_changes (
       key                 character varying(255)      NOT NULL COLLATE pg_catalog."default",
       configuration_ts    timestamp(6) with time zone NOT NULL,
       configuration_value jsonb                       NOT NULL,
       ts                  timestamp(6) with time zone NOT NULL DEFAULT now(),
       CONSTRAINT configuration_changes_pkey PRIMARY KEY (key, configuration_ts) );


-- Statistics table
-- The table is used to keep track of the statistics for FogLAMP
CREATE TABLE foglamp.statistics (
       key         character varying(56)       NOT NULL COLLATE pg_catalog."default", -- Primary key, all uppercase
       description character varying(255)      NOT NULL,                              -- Description, in plan text
       value       bigint                      NOT NULL DEFAULT 0,                    -- Integer value, the statistics
       previous_value       bigint             NOT NULL DEFAULT 0,                    -- Integer value, the prev stat to be updated by metrics collector
       ts          timestamp(6) with time zone NOT NULL DEFAULT now(),                -- Timestamp, updated at every change
       CONSTRAINT statistics_pkey PRIMARY KEY (key) );


-- Statistics history
-- Keeps history of the statistics in foglamp.statistics
-- The table is updated at startup
CREATE SEQUENCE foglamp.statistics_history_id_seq
    INCREMENT 1
    START 1
    MINVALUE 1
    MAXVALUE 9223372036854775807
    CACHE 1;

CREATE TABLE foglamp.statistics_history (
       id          bigint                      NOT NULL DEFAULT nextval('foglamp.statistics_history_id_seq'::regclass),
       key         character varying(56)       NOT NULL COLLATE pg_catalog."default",                         -- Coumpund primary key, all uppercase
       history_ts  timestamp(6) with time zone NOT NULL,                                                      -- Compound primary key, the highest value of statistics.ts when statistics are copied here.
       value       bigint                      NOT NULL DEFAULT 0,                                            -- Integer value, the statistics
       ts          timestamp(6) with time zone NOT NULL DEFAULT now(),                                        -- Timestamp, updated at every change
       CONSTRAINT statistics_history_pkey PRIMARY KEY (key, history_ts) );


-- Resources table
-- A resource and be anything that is available or can be done in FogLAMP. Examples:
-- - Access to assets
-- - Access to readings
-- - Access to streams
CREATE TABLE foglamp.resources (
    id          bigint                 NOT NULL DEFAULT nextval('foglamp.resources_id_seq'::regclass),
    code        character(10)          NOT NULL COLLATE pg_catalog."default",
    description character varying(255) NOT NULL DEFAULT ''::character varying COLLATE pg_catalog."default",
    CONSTRAINT  resources_pkey PRIMARY KEY (id) );

CREATE UNIQUE INDEX resource_ix1
    ON foglamp.resources USING btree (code COLLATE pg_catalog."default");


-- Roles table
CREATE TABLE foglamp.roles (
    id          integer                NOT NULL DEFAULT nextval('foglamp.roles_id_seq'::regclass),
    name        character varying(25)  NOT NULL COLLATE pg_catalog."default",
    description character varying(255) NOT NULL DEFAULT ''::character varying COLLATE pg_catalog."default",
    CONSTRAINT  roles_pkey PRIMARY KEY (id) );

CREATE UNIQUE INDEX roles_ix1
    ON foglamp.roles USING btree (name COLLATE pg_catalog."default");


-- Roles, Resources and Permssions table
-- For each role there are resources associated, with a given permission.
CREATE TABLE foglamp.role_resource_permission (
       role_id     integer NOT NULL,
       resource_id integer NOT NULL,
       access      jsonb   NOT NULL DEFAULT '{}'::jsonb,
       CONSTRAINT role_resource_permission_pkey PRIMARY KEY (role_id, resource_id),
       CONSTRAINT role_resource_permissions_fk1 FOREIGN KEY (role_id)
       REFERENCES foglamp.roles (id) MATCH SIMPLE
               ON UPDATE NO ACTION
               ON DELETE NO ACTION,
       CONSTRAINT role_resource_permissions_fk2 FOREIGN KEY (resource_id)
       REFERENCES foglamp.resources (id) MATCH SIMPLE
               ON UPDATE NO ACTION
               ON DELETE NO ACTION );

CREATE INDEX fki_role_resource_permissions_fk1
    ON foglamp.role_resource_permission USING btree (role_id);

CREATE INDEX fki_role_resource_permissions_fk2
    ON foglamp.role_resource_permission USING btree (resource_id);


-- Roles Assets Permissions table
-- Combination of roles, assets and access
CREATE TABLE foglamp.role_asset_permissions (
    role_id    integer NOT NULL,
    asset_id   integer NOT NULL,
    access     jsonb   NOT NULL DEFAULT '{}'::jsonb,
    CONSTRAINT role_asset_permissions_pkey PRIMARY KEY (role_id, asset_id),
    CONSTRAINT role_asset_permissions_fk1 FOREIGN KEY (role_id)
    REFERENCES foglamp.roles (id) MATCH SIMPLE
            ON UPDATE NO ACTION
            ON DELETE NO ACTION,
    CONSTRAINT role_asset_permissions_fk2 FOREIGN KEY (asset_id)
    REFERENCES foglamp.assets (id) MATCH SIMPLE
            ON UPDATE NO ACTION
            ON DELETE NO ACTION,
    CONSTRAINT user_asset_permissions_fk1 FOREIGN KEY (role_id)
    REFERENCES foglamp.roles (id) MATCH SIMPLE
            ON UPDATE NO ACTION
            ON DELETE NO ACTION );

CREATE INDEX fki_role_asset_permissions_fk1
    ON foglamp.role_asset_permissions USING btree (role_id);

CREATE INDEX fki_role_asset_permissions_fk2
    ON foglamp.role_asset_permissions USING btree (asset_id);


-- Users table
-- FogLAMP users table.
-- Authentication Method:
-- 0 - Disabled
-- 1 - PWD
-- 2 - Public Key
CREATE TABLE foglamp.users (
       id                integer                     NOT NULL DEFAULT nextval('foglamp.users_id_seq'::regclass),
       uname             character varying(80)       NOT NULL COLLATE pg_catalog."default",
       role_id           integer                     NOT NULL,
       description       character varying(255)      NOT NULL DEFAULT ''::character varying COLLATE pg_catalog."default",
       pwd               character varying(255)      COLLATE pg_catalog."default",
       public_key        character varying(255)      COLLATE pg_catalog."default",
       enabled           boolean                     NOT NULL DEFAULT TRUE,
       pwd_last_changed  timestamp(6) with time zone NOT NULL DEFAULT now(),
       access_method smallint                        NOT NULL DEFAULT 0,
          CONSTRAINT users_pkey PRIMARY KEY (id),
          CONSTRAINT users_fk1 FOREIGN KEY (role_id)
          REFERENCES foglamp.roles (id) MATCH SIMPLE
                  ON UPDATE NO ACTION
                  ON DELETE NO ACTION );

CREATE INDEX fki_users_fk1
    ON foglamp.users USING btree (role_id);

CREATE UNIQUE INDEX users_ix1
    ON foglamp.users USING btree (uname COLLATE pg_catalog."default");

-- User Login table
-- List of logins executed by the users.
CREATE TABLE foglamp.user_logins (
       id               integer                     NOT NULL DEFAULT nextval('foglamp.user_logins_id_seq'::regclass),
       user_id          integer                     NOT NULL,
       ip               inet                        NOT NULL DEFAULT '0.0.0.0'::inet,
       ts               timestamp(6) with time zone NOT NULL DEFAULT now(),
       token            character varying(255)      NOT NULL,
       token_expiration timestamp(6) with time zone NOT NULL,
       CONSTRAINT user_logins_pkey PRIMARY KEY (id),
       CONSTRAINT user_logins_fk1 FOREIGN KEY (user_id)
       REFERENCES foglamp.users (id) MATCH SIMPLE
               ON UPDATE NO ACTION
               ON DELETE NO ACTION );

CREATE INDEX fki_user_logins_fk1
    ON foglamp.user_logins USING btree (user_id);


-- User Password History table
-- Maintains a history of passwords
CREATE TABLE foglamp.user_pwd_history (
       id               integer                     NOT NULL DEFAULT nextval('foglamp.user_pwd_history_id_seq'::regclass),
       user_id          integer                     NOT NULL,
       pwd              character varying(255)      COLLATE pg_catalog."default",
       CONSTRAINT user_pwd_history_pkey PRIMARY KEY (id),
       CONSTRAINT user_pwd_history_fk1 FOREIGN KEY (user_id)
       REFERENCES foglamp.users (id) MATCH SIMPLE
               ON UPDATE NO ACTION
               ON DELETE NO ACTION );

CREATE INDEX fki_user_pwd_history_fk1
    ON foglamp.user_pwd_history USING btree (user_id);


-- User Resource Permissions table
-- Association of users with resources and given permissions for each resource.
CREATE TABLE foglamp.user_resource_permissions (
       user_id     integer NOT NULL,
       resource_id integer NOT NULL,
       access      jsonb NOT NULL DEFAULT '{}'::jsonb,
        CONSTRAINT user_resource_permissions_pkey PRIMARY KEY (user_id, resource_id),
        CONSTRAINT user_resource_permissions_fk1 FOREIGN KEY (user_id)
        REFERENCES foglamp.users (id) MATCH SIMPLE
                ON UPDATE NO ACTION
                ON DELETE NO ACTION,
        CONSTRAINT user_resource_permissions_fk2 FOREIGN KEY (resource_id)
        REFERENCES foglamp.resources (id) MATCH SIMPLE
                ON UPDATE NO ACTION
                ON DELETE NO ACTION );

CREATE INDEX fki_user_resource_permissions_fk1
    ON foglamp.user_resource_permissions USING btree (user_id);

CREATE INDEX fki_user_resource_permissions_fk2
    ON foglamp.user_resource_permissions USING btree (resource_id);


-- User Asset Permissions table
-- Association of users with assets
CREATE TABLE foglamp.user_asset_permissions (
       user_id    integer NOT NULL,
       asset_id   integer NOT NULL,
       access     jsonb NOT NULL DEFAULT '{}'::jsonb,
       CONSTRAINT user_asset_permissions_pkey PRIMARY KEY (user_id, asset_id),
       CONSTRAINT user_asset_permissions_fk1 FOREIGN KEY (user_id)
       REFERENCES foglamp.users (id) MATCH SIMPLE
               ON UPDATE NO ACTION
               ON DELETE NO ACTION,
       CONSTRAINT user_asset_permissions_fk2 FOREIGN KEY (asset_id)
       REFERENCES foglamp.assets (id) MATCH SIMPLE
               ON UPDATE NO ACTION
               ON DELETE NO ACTION );

CREATE INDEX fki_user_asset_permissions_fk1
    ON foglamp.user_asset_permissions USING btree (user_id);

CREATE INDEX fki_user_asset_permissions_fk2
    ON foglamp.user_asset_permissions USING btree (asset_id);


-- List of scheduled Processes
CREATE TABLE foglamp.scheduled_processes (
             name   character varying(255)  NOT NULL, -- Name of the process
             script jsonb,                            -- Full path of the process
  CONSTRAINT scheduled_processes_pkey PRIMARY KEY ( name ) );


-- List of schedules
CREATE TABLE foglamp.schedules (
             id                uuid                   NOT NULL, -- PK
             process_name      character varying(255) NOT NULL, -- FK process name
             schedule_name     character varying(255) NOT NULL, -- schedule name
             schedule_type     smallint               NOT NULL, -- 1 = startup,  2 = timed
                                                                -- 3 = interval, 4 = manual
             schedule_interval interval,                        -- Repeat interval
             schedule_time     time,                            -- Start time
             schedule_day      smallint,                        -- ISO day 1 = Monday, 7 = Sunday
             exclusive         boolean not null default true,   -- true = Only one task can run
                                                                -- at any given time
             enabled           boolean not null default false,  -- false = A given schedule is disabled by default
  CONSTRAINT schedules_pkey PRIMARY KEY  ( id ),
  CONSTRAINT schedules_fk1  FOREIGN KEY  ( process_name )
  REFERENCES foglamp.scheduled_processes ( name ) MATCH SIMPLE
             ON UPDATE NO ACTION
             ON DELETE NO ACTION );


-- List of tasks
CREATE TABLE foglamp.tasks (
             id           uuid                        NOT NULL,               -- PK
             process_name character varying(255)      NOT NULL,               -- Name of the task
             state        smallint                    NOT NULL,               -- 1-Running, 2-Complete, 3-Cancelled, 4-Interrupted
             start_time   timestamp(6) with time zone NOT NULL DEFAULT now(), -- The date and time the task started
             end_time     timestamp(6) with time zone,                        -- The date and time the task ended
             reason       character varying(255),                             -- The reason why the task ended
             pid          integer                     NOT NULL,               -- Linux process id
             exit_code    integer,                                            -- Process exit status code (negative means exited via signal)
  CONSTRAINT tasks_pkey PRIMARY KEY ( id ),
  CONSTRAINT tasks_fk1 FOREIGN KEY  ( process_name )
  REFERENCES foglamp.scheduled_processes ( name ) MATCH SIMPLE
             ON UPDATE NO ACTION
             ON DELETE NO ACTION );


-- Tracks types already created into PI Server
CREATE TABLE foglamp.omf_created_objects (
    configuration_key character varying(255)	NOT NULL,            -- FK to foglamp.configuration
    type_id           integer           	    NOT NULL,            -- Identifies the specific PI Server type
    asset_code        character varying(50)   NOT NULL,
    CONSTRAINT omf_created_objects_pkey PRIMARY KEY (configuration_key,type_id, asset_code),
    CONSTRAINT omf_created_objects_fk1 FOREIGN KEY (configuration_key)
    REFERENCES foglamp.configuration (key) MATCH SIMPLE
            ON UPDATE NO ACTION
            ON DELETE NO ACTION );


-- Backups information
-- Stores information about executed backups
CREATE TABLE foglamp.backups (
    id         bigint                      NOT NULL DEFAULT nextval('foglamp.backups_id_seq'::regclass),
    file_name  character varying(255)      NOT NULL DEFAULT ''::character varying COLLATE pg_catalog."default", -- Backup file name, expressed as absolute path
    ts         timestamp(6) with time zone NOT NULL DEFAULT now(),                                              -- Backup creation timestamp
    type       integer           	         NOT NULL,                                                            -- Backup type : 1-Full, 2-Incremental
    status     integer           	         NOT NULL,                                                            -- Backup status :
                                                                                                                --   1-Running
                                                                                                                --   2-Completed
                                                                                                                --   3-Cancelled
                                                                                                                --   4-Interrupted
                                                                                                                --   5-Failed
                                                                                                                --   6-Restored backup
    exit_code  integer,                                                                                         -- Process exit status code
    CONSTRAINT backups_pkey PRIMARY KEY (id) );

-- FogLAMP DB version
CREATE TABLE foglamp.version (id CHAR(10));

-- Grants to foglamp schema
GRANT SELECT, INSERT, UPDATE, DELETE ON ALL TABLES IN SCHEMA foglamp TO PUBLIC;



----------------------------------------------------------------------
-- Initialization phase - DML
----------------------------------------------------------------------

-- Roles
DELETE FROM foglamp.roles;
INSERT INTO foglamp.roles ( name, description )
     VALUES ('admin', 'All CRUD privileges'),
            ('user', 'All CRUD operations and self profile management');


-- Users
DELETE FROM foglamp.users;
INSERT INTO foglamp.users ( uname, pwd, role_id, description )
     VALUES ('admin', '3a86096e7a7c123ba0bc3dfb7a1d350541649f1ff1aff1f37e0dc1ee4175b112:3759bf3302f5481e8c9cc9472c6088ac', 1, 'admin user'),
            ('user', '3a86096e7a7c123ba0bc3dfb7a1d350541649f1ff1aff1f37e0dc1ee4175b112:3759bf3302f5481e8c9cc9472c6088ac', 2, 'normal user');

-- User password history
DELETE FROM foglamp.user_pwd_history;


-- User logins
DELETE FROM foglamp.user_logins;


-- Log Codes
DELETE FROM foglamp.log_codes;
INSERT INTO foglamp.log_codes ( code, description )
     VALUES ( 'PURGE', 'Data Purging Process' ),
            ( 'LOGGN', 'Logging Process' ),
            ( 'STRMN', 'Streaming Process' ),
            ( 'SYPRG', 'System Purge' ),
            ( 'START', 'System Startup' ),
            ( 'FSTOP', 'System Shutdown' ),
            ( 'CONCH', 'Configuration Change' ),
            ( 'CONAD', 'Configuration Addition' ),
            ( 'SCHCH', 'Schedule Change' ),
            ( 'SCHAD', 'Schedule Addition' ),
            ( 'SRVRG', 'Service Registered' ),
            ( 'SRVUN', 'Service Unregistered' ),
            ( 'SRVFL', 'Service Fail' ),
            ( 'NHCOM', 'North Process Complete' ),
            ( 'NHDWN', 'North Destination Unavailable' ),
            ( 'NHAVL', 'North Destination Available' ),
            ( 'UPEXC', 'Update Complete' ),
            ( 'BKEXC', 'Backup Complete' );


--
-- Configuration parameters
--
DELETE FROM foglamp.configuration;


-- North plugins

-- SEND_PR_1 - OMF Translator for readings
INSERT INTO foglamp.configuration ( key, description, value )
     VALUES ( 'SEND_PR_1',
              'OMF North Plugin',
              ' { "plugin" : { "type" : "string", "value" : "omf", "default" : "omf", "description" : "Module that OMF North Plugin will load" } } '
            );

-- SEND_PR_2 - OMF Translator for statistics
INSERT INTO foglamp.configuration ( key, description, value )
     VALUES ( 'SEND_PR_2',
              'OMF North Statistics Plugin',
              ' { "plugin" : { "type" : "string", "value" : "omf", "default" : "omf", "description" : "Module that OMF North Statistics Plugin will load" } } '
            );

-- SEND_PR_3 - HTTP Plugin
INSERT INTO foglamp.configuration ( key, description, value )
     VALUES ( 'SEND_PR_3',
              'HTTP North Plugin',
              ' { "plugin" : { "type" : "string", "value" : "http_north", "default" : "http_north", "description" : "Module that HTTP North Plugin will load" } } '
            );

-- SEND_PR_4 - OSIsoft Cloud Services plugin for readings
INSERT INTO foglamp.configuration ( key, description, value )
     VALUES ( 'SEND_PR_4',
              'OCS North Plugin',
              ' { "plugin" : { "type" : "string", "value" : "ocs", "default" : "ocs", "description" : "Module that OCS North Plugin will load" } } '
            );


-- South plugins

<<<<<<< HEAD
-- HTTP South
INSERT INTO foglamp.configuration ( key, description, value )
    VALUES ( 'HTTP_SOUTH',
             'HTTP South Plugin',
             ' { "plugin" : { "type" : "string", "value" : "http_south", "default" : "http_south", "description" : "Module that HTTP South Plugin will load" } } '
           );

=======
INSERT INTO foglamp.configuration ( key, description, value )
    VALUES ( 'CC2650POLL',
             'TI SensorTag CC2650 Polling South Plugin',
             ' { "plugin" : { "type" : "string", "value" : "cc2650poll", "default" : "cc2650poll", "description" : "Module that TI SensorTag Polling South Plugin will load" } } '
           );

INSERT INTO foglamp.configuration ( key, description, value )
    VALUES ( 'CC2650ASYN',
             'TI SensorTag CC2650 Async South Plugin',
             ' { "plugin" : { "type" : "string", "value" : "cc2650async", "default" : "cc2650async", "description" : "Module that TI SensorTag Async South Plugin will load" } } '
           );


>>>>>>> 16861ab3
-- Statistics
INSERT INTO foglamp.statistics ( key, description, value, previous_value )
     VALUES ( 'READINGS',   'Readings received by FogLAMP', 0, 0 ),
            ( 'BUFFERED',   'Readings currently in the FogLAMP buffer', 0, 0 ),
            ( 'SENT_1',     'Readings sent to the historian', 0, 0 ),
            ( 'SENT_2',     'Statistics data sent to the historian', 0, 0 ),
            ( 'SENT_3',     'Readings data sent via HTTP north', 0, 0 ),
            ( 'SENT_4',     'Readings sent to OCS', 0, 0 ),
            ( 'UNSENT',     'Readings filtered out in the send process', 0, 0 ),
            ( 'PURGED',     'Readings removed from the buffer by the purge process', 0, 0 ),
            ( 'UNSNPURGED', 'Readings that were purged from the buffer before being sent', 0, 0 ),
            ( 'DISCARDED',  'Readings discarded by the South Service before being  placed in the buffer. This may be due to an error in the readings themselves.', 0, 0 );


--
-- Scheduled processes
--
-- Use this to create guids: https://www.uuidgenerator.net/version1 */
-- Weekly repeat for timed schedules: set schedule_interval to 168:00:00

-- Core Tasks
--
INSERT INTO foglamp.scheduled_processes ( name, script ) VALUES ( 'purge',               '["tasks/purge"]'      );
INSERT INTO foglamp.scheduled_processes ( name, script ) VALUES ( 'stats collector',     '["tasks/statistics"]' );
INSERT INTO foglamp.scheduled_processes ( name, script ) VALUES ( 'FogLAMPUpdater',      '["tasks/update"]'     );
INSERT INTO foglamp.scheduled_processes ( name, script ) VALUES ( 'certificate checker', '["tasks/check_certs"]' );

-- Storage Tasks
--
INSERT INTO foglamp.scheduled_processes (name, script) VALUES ('backup',  '["tasks/backup"]'  );
INSERT INTO foglamp.scheduled_processes (name, script) VALUES ('restore', '["tasks/restore"]' );

-- South Microservices
--
<<<<<<< HEAD
INSERT INTO foglamp.scheduled_processes ( name, script ) VALUES ( 'HTTP_SOUTH', '["services/south"]' );
=======
INSERT INTO foglamp.scheduled_processes ( name, script ) VALUES ( 'CC2650POLL', '["services/south"]' );
INSERT INTO foglamp.scheduled_processes ( name, script ) VALUES ( 'CC2650ASYN', '["services/south"]' );
>>>>>>> 16861ab3

-- North Tasks
--
INSERT INTO foglamp.scheduled_processes ( name, script ) VALUES ( 'North HTTP',             '["tasks/north", "--stream_id", "3", "--debug_level", "1"]' );
INSERT INTO foglamp.scheduled_processes ( name, script ) VALUES ( 'North Readings to PI',   '["tasks/north", "--stream_id", "1", "--debug_level", "1"]' );
INSERT INTO foglamp.scheduled_processes ( name, script ) VALUES ( 'North Readings to OCS',  '["tasks/north", "--stream_id", "4", "--debug_level", "1"]' );
INSERT INTO foglamp.scheduled_processes ( name, script ) VALUES ( 'North Statistics to PI', '["tasks/north", "--stream_id", "2", "--debug_level", "1"]' );


--
-- Schedules
--
-- Use this to create guids: https://www.uuidgenerator.net/version1 */
-- Weekly repeat for timed schedules: set schedule_interval to 168:00:00
--


-- Core Tasks
--

-- Purge
INSERT INTO foglamp.schedules ( id, schedule_name, process_name, schedule_type,
                                schedule_time, schedule_interval, exclusive, enabled )
       VALUES ( 'cea17db8-6ccc-11e7-907b-a6006ad3dba0', -- id
                'purge',                                -- schedule_name
                'purge',                                -- process_name
                3,                                      -- schedule_type (interval)
                NULL,                                   -- schedule_time
                '01:00:00',                             -- schedule_interval (evey hour)
                true,                                   -- exclusive
                true                                    -- enabled
              );

-- Statistics collection
INSERT INTO foglamp.schedules ( id, schedule_name, process_name, schedule_type,
                                schedule_time, schedule_interval, exclusive, enabled )
       VALUES ( '2176eb68-7303-11e7-8cf7-a6006ad3dba0', -- id
                'stats collection',                     -- schedule_name
                'stats collector',                      -- process_name
                3,                                      -- schedule_type (interval)
                NULL,                                   -- schedule_time
                '00:00:15',                             -- schedule_interval
                true,                                   -- exclusive
                true                                    -- enabled
              );


-- Check for expired certificates
INSERT INTO foglamp.schedules ( id, schedule_name, process_name, schedule_type,
                                schedule_time, schedule_interval, exclusive, enabled )
       VALUES ( '2176eb68-7303-11e7-8cf7-a6107ad3db21', -- id
                'certificate checker',                  -- schedule_name
                'certificate checker',                  -- process_name
                2,                                      -- schedule_type (interval)
                '00:05:00',                             -- schedule_time
                '12:00:00',                             -- schedule_interval
                true,                                   -- exclusive
                true                                    -- enabled
              );

-- Storage Tasks
--

-- Execute a Backup every 1 hour
INSERT INTO foglamp.schedules ( id, schedule_name, process_name, schedule_type,
                                schedule_time, schedule_interval, exclusive, enabled )
       VALUES ( 'd1631422-9ec6-11e7-abc4-cec278b6b50a', -- id
                'backup hourly',                        -- schedule_name
                'backup',                               -- process_name
                3,                                      -- schedule_type (interval)
                NULL,                                   -- schedule_time
                '01:00:00',                             -- schedule_interval
                true,                                   -- exclusive
                false                                   -- disabled
              );

-- On demand Backup
INSERT INTO foglamp.schedules ( id, schedule_name, process_name, schedule_type,
                                schedule_time, schedule_interval, exclusive, enabled )
       VALUES ( 'fac8dae6-d8d1-11e7-9296-cec278b6b50a', -- id
                'backup on demand',                     -- schedule_name
                'backup',                               -- process_name
                4,                                      -- schedule_type (manual)
                NULL,                                   -- schedule_time
                '00:00:00',                             -- schedule_interval
                true,                                   -- exclusive
                true                                    -- enabled
              );

-- On demand Restore
INSERT INTO foglamp.schedules ( id, schedule_name, process_name, schedule_type,
                                schedule_time, schedule_interval, exclusive, enabled )
       VALUES ( '8d4d3ca0-de80-11e7-80c1-9a214cf093ae', -- id
                'restore on demand',                    -- schedule_name
                'restore',                              -- process_name
                4,                                      -- schedule_type (manual)
                NULL,                                   -- schedule_time
                '00:00:00',                             -- schedule_interval
                true,                                   -- exclusive
                true                                    -- enabled
              );


--
-- South Microsevices

<<<<<<< HEAD
---- HTTP Listener
INSERT INTO foglamp.schedules ( id, schedule_name, process_name, schedule_type,
                                schedule_time, schedule_interval, exclusive, enabled )
       VALUES ( 'a2caca59-1241-478d-925a-79584e7096e0', -- id
                'HTTP listener south',                  -- schedule_name
                'HTTP_SOUTH',                           -- process_name
=======
-- TI CC2650 Poll
INSERT INTO foglamp.schedules ( id, schedule_name, process_name, schedule_type,
                                schedule_time, schedule_interval, exclusive, enabled )
       VALUES ( '543a59ce-a9ca-11e7-abc4-cec278b6b50a', -- id
                'CC2650 poll south',                    -- schedule_name
                'CC2650POLL',                           -- proceess_name
>>>>>>> 16861ab3
                1,                                      -- schedule_type (startup)
                NULL,                                   -- schedule_time
                '00:00:00',                             -- schedule_interval
                true,                                   -- exclusive
<<<<<<< HEAD
                true                                    -- enabled
              );

=======
                false                                   -- disabled
              );

-- TI CC2650 Async
INSERT INTO foglamp.schedules ( id, schedule_name, process_name, schedule_type,
                                schedule_time, schedule_interval, exclusive, enabled )
       VALUES ( '716a16ea-c736-490b-86d5-10204585ca8c', -- id
                'CC2650 async south',                   -- schedule_name
                'CC2650ASYN',                           -- process_name
                1,                                      -- schedule_type (startup)
                NULL,                                   -- schedule_time
                '00:00:00',                             -- schedule_interval
                true,                                   -- exclusive
                false                                   -- disabled
              );


>>>>>>> 16861ab3
-- North Tasks
--

-- Run the sending process using HTTP North translator every 15 seconds
INSERT INTO foglamp.schedules ( id, schedule_name, process_name, schedule_type,
                                schedule_time, schedule_interval, exclusive, enabled )
       VALUES ( '81bdf749-8aa0-468e-b229-9ff695668e8c', -- id
                'sending via HTTP',                     -- schedule_name
                'North HTTP',                           -- process_name
                3,                                      -- schedule_type (interval)
                NULL,                                   -- schedule_time
                '00:00:30',                             -- schedule_interval
                true,                                   -- exclusive
                false                                   -- disabled
              );

-- Readings OMF to PI
INSERT INTO foglamp.schedules ( id, schedule_name, process_name, schedule_type,
                                schedule_time, schedule_interval, exclusive, enabled )
       VALUES ( '2b614d26-760f-11e7-b5a5-be2e44b06b34', -- id
                'OMF to PI north',                      -- schedule_name
                'North Readings to PI',                 -- process_name
                3,                                      -- schedule_type (interval)
                NULL,                                   -- schedule_time
                '00:00:30',                             -- schedule_interval
                true,                                   -- exclusive
                false                                   -- disabled
              );

-- Readings OMF to OCS
INSERT INTO foglamp.schedules ( id, schedule_name, process_name, schedule_type,
                                schedule_time, schedule_interval, exclusive, enabled )
       VALUES ( '5d7fed92-fb9a-11e7-8c3f-9a214cf093ae', -- id
                'OMF to OCS north',                     -- schedule_name
                'North Readings to OCS',                -- process_name
                3,                                      -- schedule_type (interval)
                NULL,                                   -- schedule_time
                '00:00:30',                             -- schedule_interval
                true,                                   -- exclusive
                false                                   -- disabled
              );

-- Statistics OMF to PI
INSERT INTO foglamp.schedules ( id, schedule_name, process_name, schedule_type,
                                schedule_time, schedule_interval, exclusive, enabled )
       VALUES ( '1d7c327e-7dae-11e7-bb31-be2e44b06b34', -- id
                'Stats OMF to PI north',                -- schedule_name
                'North Statistics to PI',               -- process_name
                3,                                      -- schedule_type (interval)
                NULL,                                   -- schedule_time
                '00:00:30',                             -- schedule_interval
                true,                                   -- exclusive
                false                                   -- disabled
              );


--
-- Configuration for North Plugins OMF
--

-- Readings to OMF to PI
INSERT INTO foglamp.destinations ( id, description, ts )
       VALUES ( 1, 'OMF', now() );
INSERT INTO foglamp.streams ( id, destination_id, description, last_object,ts )
       VALUES ( 1, 1, 'OMF north', 0, now() );

-- Stats to OMF to PI
INSERT INTO foglamp.streams ( id, destination_id, description, last_object,ts )
       VALUES ( 2, 1, 'FogLAMP statistics into PI', 0, now() );

-- Readings to HTTP
INSERT INTO foglamp.destinations ( id, description, ts )
       VALUES ( 2, 'HTTP_TR', now() );
INSERT INTO foglamp.streams ( id, destination_id, description, last_object, ts )
       VALUES ( 3, 2, 'HTTP north', 0, now() );

-- Readings to OMF to OCS
INSERT INTO foglamp.destinations( id, description, ts ) VALUES ( 3, 'OCS', now() );
INSERT INTO foglamp.streams( id, destination_id, description, last_object, ts ) VALUES ( 4, 3, 'OCS north', 0, now() );<|MERGE_RESOLUTION|>--- conflicted
+++ resolved
@@ -828,32 +828,6 @@
               ' { "plugin" : { "type" : "string", "value" : "ocs", "default" : "ocs", "description" : "Module that OCS North Plugin will load" } } '
             );
 
-
--- South plugins
-
-<<<<<<< HEAD
--- HTTP South
-INSERT INTO foglamp.configuration ( key, description, value )
-    VALUES ( 'HTTP_SOUTH',
-             'HTTP South Plugin',
-             ' { "plugin" : { "type" : "string", "value" : "http_south", "default" : "http_south", "description" : "Module that HTTP South Plugin will load" } } '
-           );
-
-=======
-INSERT INTO foglamp.configuration ( key, description, value )
-    VALUES ( 'CC2650POLL',
-             'TI SensorTag CC2650 Polling South Plugin',
-             ' { "plugin" : { "type" : "string", "value" : "cc2650poll", "default" : "cc2650poll", "description" : "Module that TI SensorTag Polling South Plugin will load" } } '
-           );
-
-INSERT INTO foglamp.configuration ( key, description, value )
-    VALUES ( 'CC2650ASYN',
-             'TI SensorTag CC2650 Async South Plugin',
-             ' { "plugin" : { "type" : "string", "value" : "cc2650async", "default" : "cc2650async", "description" : "Module that TI SensorTag Async South Plugin will load" } } '
-           );
-
-
->>>>>>> 16861ab3
 -- Statistics
 INSERT INTO foglamp.statistics ( key, description, value, previous_value )
      VALUES ( 'READINGS',   'Readings received by FogLAMP', 0, 0 ),
@@ -886,15 +860,6 @@
 INSERT INTO foglamp.scheduled_processes (name, script) VALUES ('backup',  '["tasks/backup"]'  );
 INSERT INTO foglamp.scheduled_processes (name, script) VALUES ('restore', '["tasks/restore"]' );
 
--- South Microservices
---
-<<<<<<< HEAD
-INSERT INTO foglamp.scheduled_processes ( name, script ) VALUES ( 'HTTP_SOUTH', '["services/south"]' );
-=======
-INSERT INTO foglamp.scheduled_processes ( name, script ) VALUES ( 'CC2650POLL', '["services/south"]' );
-INSERT INTO foglamp.scheduled_processes ( name, script ) VALUES ( 'CC2650ASYN', '["services/south"]' );
->>>>>>> 16861ab3
-
 -- North Tasks
 --
 INSERT INTO foglamp.scheduled_processes ( name, script ) VALUES ( 'North HTTP',             '["tasks/north", "--stream_id", "3", "--debug_level", "1"]' );
@@ -996,52 +961,7 @@
                 true                                    -- enabled
               );
 
-
---
--- South Microsevices
-
-<<<<<<< HEAD
----- HTTP Listener
-INSERT INTO foglamp.schedules ( id, schedule_name, process_name, schedule_type,
-                                schedule_time, schedule_interval, exclusive, enabled )
-       VALUES ( 'a2caca59-1241-478d-925a-79584e7096e0', -- id
-                'HTTP listener south',                  -- schedule_name
-                'HTTP_SOUTH',                           -- process_name
-=======
--- TI CC2650 Poll
-INSERT INTO foglamp.schedules ( id, schedule_name, process_name, schedule_type,
-                                schedule_time, schedule_interval, exclusive, enabled )
-       VALUES ( '543a59ce-a9ca-11e7-abc4-cec278b6b50a', -- id
-                'CC2650 poll south',                    -- schedule_name
-                'CC2650POLL',                           -- proceess_name
->>>>>>> 16861ab3
-                1,                                      -- schedule_type (startup)
-                NULL,                                   -- schedule_time
-                '00:00:00',                             -- schedule_interval
-                true,                                   -- exclusive
-<<<<<<< HEAD
-                true                                    -- enabled
-              );
-
-=======
-                false                                   -- disabled
-              );
-
--- TI CC2650 Async
-INSERT INTO foglamp.schedules ( id, schedule_name, process_name, schedule_type,
-                                schedule_time, schedule_interval, exclusive, enabled )
-       VALUES ( '716a16ea-c736-490b-86d5-10204585ca8c', -- id
-                'CC2650 async south',                   -- schedule_name
-                'CC2650ASYN',                           -- process_name
-                1,                                      -- schedule_type (startup)
-                NULL,                                   -- schedule_time
-                '00:00:00',                             -- schedule_interval
-                true,                                   -- exclusive
-                false                                   -- disabled
-              );
-
-
->>>>>>> 16861ab3
+--
 -- North Tasks
 --
 
