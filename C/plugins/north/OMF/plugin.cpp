/*
 * Fledge PI Server north plugin.
 *
 * Copyright (c) 2018-2022 Dianomic Systems
 *
 * Released under the Apache 2.0 Licence
 *
 * Author: Massimiliano Pinto, Stefano Simonelli
 *
 * PI Web API OMF Endpoint documentation available at:
 * https://fledge-iot.readthedocs.io/en/latest/OMF.html?highlight=omf%20hint#
 *
 * Troubleshooting the PI-Server integration available at:
 * https://fledge-iot.readthedocs.io/en/latest/troubleshooting_pi-server_integration.html#how-to-check-the-pi-web-api-is-installed-and-running
 *
 * Information about Asset Framework Hierarchy Rules available at:
 * https://fledge-iot.readthedocs.io/en/latest/OMF.html?highlight=omf%20hint#asset-framework-hierarchy-rules
 *
 * Information about OMF Hint available at:
 * https://fledge-iot.readthedocs.io/en/latest/OMF.html?highlight=omf%20hint#omf-hints
 * https://fledge-iot.readthedocs.io/en/latest/plugins/fledge-filter-omfhint/index.html
 *
 * OSIsoft documentation about PI Web API:
 * https://docs.osisoft.com/bundle/pi-web-api/page/pi-web-api.html
 * https://docs.osisoft.com/bundle/pi-web-api-reference/page/help.html
 * https://pisquare.osisoft.com/s/topic/0TO1I000000OGBGWA4/pi-web-api
 *
 * OSIsoft documentation about OMF:
 * https://docs.osisoft.com/bundle/omf/page/index.html
 *
 * OSIsoft documentation about OMF in PI Web API:
 * https://docs.osisoft.com/bundle/omf-with-pi-web-api/page/osisoft-message-format.html
 *
 */

#include <unistd.h>

#include <plugin_api.h>
#include <stdio.h>
#include <stdlib.h>
#include <strings.h>
#include <string>
#include <logger.h>
#include <plugin_exception.h>
#include <iostream>
#include <omf.h>
#include <piwebapi.h>
#include <ocs.h>
#include <simple_https.h>
#include <simple_http.h>
#include <config_category.h>
#include "rapidjson/writer.h"
#include "rapidjson/stringbuffer.h"
#include "json_utils.h"
#include "libcurl_https.h"
#include "utils.h"
#include "string_utils.h"
#include <version.h>


#include "crypto.hpp"


#define VERBOSE_LOG	0
#define INSTRUMENT 0

using namespace std;
using namespace rapidjson;
using namespace SimpleWeb;

#define PLUGIN_NAME "OMF"
#define TYPE_ID_KEY "type-id"
#define SENT_TYPES_KEY "sentDataTypes"
#define DATA_KEY "dataTypes"
#define DATA_KEY_SHORT "dataTypesShort"
#define DATA_KEY_HINT "hintChecksum"
#define NAMING_SCHEME "namingScheme"
#define AFH_HASH "afhHash"
#define AF_HIERARCHY "afHierarchy"
#define AF_HIERARCHY_ORIG "afHierarchyOrig"


#define PROPERTY_TYPE   "type"
#define PROPERTY_NUMBER "number"
#define PROPERTY_STRING "string"


#define ENDPOINT_URL_PI_WEB_API "https://HOST_PLACEHOLDER:PORT_PLACEHOLDER/piwebapi/omf"
#define ENDPOINT_URL_CR         "https://HOST_PLACEHOLDER:PORT_PLACEHOLDER/ingress/messages"
#define ENDPOINT_URL_OCS        "https://dat-b.osisoft.com:PORT_PLACEHOLDER/api/v1/tenants/TENANT_ID_PLACEHOLDER/Namespaces/NAMESPACE_ID_PLACEHOLDER/omf"
#define ENDPOINT_URL_ADH        "https://REGION_PLACEHOLDER.datahub.connect.aveva.com:PORT_PLACEHOLDER/api/v1/Tenants/TENANT_ID_PLACEHOLDER/Namespaces/NAMESPACE_ID_PLACEHOLDER/omf"

#define ENDPOINT_URL_EDS        "http://localhost:PORT_PLACEHOLDER/api/v1/tenants/default/namespaces/default/omf"

static bool s_connected = true;		// if true, access to PI Web API is working

enum OMF_ENDPOINT_PORT {
	ENDPOINT_PORT_PIWEB_API=443,
	ENDPOINT_PORT_CR=5460,
	ENDPOINT_PORT_OCS=443,
	ENDPOINT_PORT_EDS=5590,
	ENDPOINT_PORT_ADH=443
};

/**
 * Plugin specific default configuration
 */

#define NOT_BLOCKING_ERRORS_DEFAULT QUOTE(                              \
	{                                                                   \
		"errors400" : [                                                 \
			"Redefinition of the type with the same ID is not allowed", \
			"Invalid value type for the property",                      \
			"Property does not exist in the type definition",           \
			"Container is not defined",                                 \
			"Unable to find the property of the container of type"      \
		]			                                            \
	}                                                                   \
)

#define NOT_BLOCKING_ERRORS_DEFAULT_PI_WEB_API QUOTE(            \
	{                                                            \
		"EventInfo" : [                                          \
			"The specified value is outside the allowable range" \
		]			                                     \
	}                                                            \
)

#define AF_HIERARCHY_RULES QUOTE(                                          \
	{                                                                     \
	}                                                                     \
)

/*
 * Note that the properties "group" is used to group related items, these will appear in different tabs,
 * using the group name, in the GUI.
 *
 * This GUI functionality has yet to be implemented.
 *
 * Current groups used are
 *	"Authentication"	Items relating to authentication with the endpoint
 *	"Connection"		Connection tuning items
 *	"Formats & Types"	Controls for the way formats and tyoes are defined
 *	"Asset Framework"	Asset framework configuration items
 *	"Cloud"			Things related to OCS or ADH only
 *	"Advanced"		Adds to the Advanced tab that already exists
 */
const char *PLUGIN_DEFAULT_CONFIG_INFO = QUOTE(
	{
		"plugin": {
			"description": "PI Server North C Plugin",
			"type": "string",
			"default": PLUGIN_NAME,
			"readonly": "true"
		},
		"PIServerEndpoint": {
			"description": "Select the endpoint among PI Web API, Connector Relay, OSIsoft Cloud Services or Edge Data Store",
			"type": "enumeration",
			"options":["PI Web API", "AVEVA Data Hub", "Connector Relay", "OSIsoft Cloud Services", "Edge Data Store"],
			"default": "PI Web API",
			"order": "1",
			"displayName": "Endpoint"
		},
		"ADHRegions": {
                        "description": "AVEVA Data Hub region",
                        "type": "enumeration",
                        "options":["US-West", "EU-West", "Australia"],
                        "default": "US-West",
                        "order": "2",
                        "displayName": "ADH Region",
                        "validity" : "PIServerEndpoint == \"AVEVA Data Hub\""
                },
		"SendFullStructure": {
			"description": "It sends the minimum OMF structural messages to load data into Data Archive if disabled",
			"type": "boolean",
			"default": "true",
			"order": "3",
			"displayName": "Send full structure",
			"validity" : "PIServerEndpoint == \"PI Web API\""
		},
		"NamingScheme": {
			"description": "Define the naming scheme of the objects in the endpoint",
			"type": "enumeration",
			"options":["Concise", "Use Type Suffix", "Use Attribute Hash", "Backward compatibility"],
			"default": "Concise",
			"order": "4",
			"displayName": "Naming Scheme"
		},
		"ServerHostname": {
			"description": "Hostname of the server running the endpoint either PI Web API or Connector Relay",
			"type": "string",
			"default": "localhost",
			"order": "5",
			"displayName": "Server hostname",
			"validity" : "PIServerEndpoint != \"Edge Data Store\" && PIServerEndpoint != \"OSIsoft Cloud Services\" && PIServerEndpoint != \"AVEVA Data Hub\""
		},
		"ServerPort": {
			"description": "Port on which the endpoint either PI Web API or Connector Relay or Edge Data Store is listening, 0 will use the default one",
			"type": "integer",
			"default": "0",
			"order": "6",
			"displayName": "Server port, 0=use the default",
			"validity" : "PIServerEndpoint != \"OSIsoft Cloud Services\" && PIServerEndpoint != \"AVEVA Data Hub\""
		},
		"producerToken": {
			"description": "The producer token that represents this Fledge stream",
			"type": "string",
			"default": "omf_north_0001",
			"order": "7",
			"displayName": "Producer Token",
			"group" : "Authentication",
			"validity" : "PIServerEndpoint == \"Connector Relay\""
		},
		"source": {
			"description": "Defines the source of the data to be sent on the stream, this may be one of either readings, statistics or audit.",
			"type": "enumeration",
			"options":["readings", "statistics"],
			"default": "readings",
			"order": "8",
			"displayName": "Data Source"
		},
		"StaticData": {
			"description": "Static data to include in each sensor reading sent to the PI Server.",
			"type": "string",
			"default": "Location: Palo Alto, Company: Dianomic",
			"order": "9",
			"displayName": "Static Data"
		},
		"OMFRetrySleepTime": {
			"description": "Seconds between each retry for the communication with the OMF PI Connector Relay, NOTE : the time is doubled at each attempt.",
			"type": "integer",
			"default": "1",
			"order": "10",
			"group": "Connection",
			"displayName": "Sleep Time Retry"
		},
		"OMFMaxRetry": {
			"description": "Max number of retries for the communication with the OMF PI Connector Relay",
			"type": "integer",
			"default": "3",
			"order": "11",
			"group": "Connection",
			"displayName": "Maximum Retry"
		},
		"OMFHttpTimeout": {
			"description": "Timeout in seconds for the HTTP operations with the OMF PI Connector Relay",
			"type": "integer",
			"default": "10",
			"order": "12",
			"group": "Connection",
			"displayName": "HTTP Timeout"
		},
		"formatInteger": {
			"description": "OMF format property to apply to the type Integer",
			"type": "enumeration",
			"default": "int64",
			"options": ["int64", "int32", "int16", "uint64", "uint32", "uint16"],
			"order": "13",
			"group": "Formats & Types",
			"displayName": "Integer Format"
		},
		"formatNumber": {
			"description": "OMF format property to apply to the type Number",
			"type": "enumeration",
			"default": "float64",
			"options": ["float64", "float32"],
			"order": "14",
			"group": "Formats & Types",
			"displayName": "Number Format"
		},
		"compression": {
			"description": "Compress readings data before sending to PI server",
			"type": "boolean",
			"default": "true",
			"order": "15",
			"group": "Connection",
			"displayName": "Compression"
		},
		"DefaultAFLocation": {
			"description": "Defines the default location in the Asset Framework hierarchy in which the assets will be created, each level is separated by /, PI Web API only.",
			"type": "string",
			"default": "/fledge/data_piwebapi/default",
			"order": "16",
			"displayName": "Default Asset Framework Location",
			"group" : "Asset Framework",
			"validity" : "PIServerEndpoint == \"PI Web API\""
		},
		"AFMap": {
			"description": "Defines a set of rules to address where assets should be placed in the AF hierarchy.",
			"type": "JSON",
			"default": AF_HIERARCHY_RULES,
			"order": "17",
			"group" : "Asset Framework",
			"displayName": "Asset Framework hierarchy rules",
			"validity" : "PIServerEndpoint == \"PI Web API\""


		},
		"notBlockingErrors": {
			"description": "These errors are considered not blocking in the communication with the PI Server, the sending operation will proceed with the next block of data if one of these is encountered",
			"type": "JSON",
			"default": NOT_BLOCKING_ERRORS_DEFAULT,
			"order": "18" ,
			"readonly": "true"
		},
		"streamId": {
			"description": "Identifies the specific stream to handle and the related information, among them the ID of the last object streamed.",
			"type": "integer",
			"default": "0",
			"order": "19" ,
			"readonly": "true"
		},
		"PIWebAPIAuthenticationMethod": {
			"description": "Defines the authentication method to be used with the PI Web API.",
			"type": "enumeration",
			"options":["anonymous", "basic", "kerberos"],
			"default": "anonymous",
			"order": "20",
			"group": "Authentication",
			"displayName": "PI Web API Authentication Method",
			"validity" : "PIServerEndpoint == \"PI Web API\""
		},
		"PIWebAPIUserId": {
			"description": "User id of PI Web API to be used with the basic access authentication.",
			"type": "string",
			"default": "user_id",
			"order": "21",
			"group": "Authentication",
			"displayName": "PI Web API User Id",
			"validity" : "PIServerEndpoint == \"PI Web API\" && PIWebAPIAuthenticationMethod == \"basic\""
		},
		"PIWebAPIPassword": {
			"description": "Password of the user of PI Web API to be used with the basic access authentication.",
			"type": "password",
			"default": "password",
			"order": "22" ,
			"group": "Authentication",
			"displayName": "PI Web API Password",
			"validity" : "PIServerEndpoint == \"PI Web API\" && PIWebAPIAuthenticationMethod == \"basic\""
		},
		"PIWebAPIKerberosKeytabFileName": {
			"description": "Keytab file name used for Kerberos authentication in PI Web API.",
			"type": "string",
			"default": "piwebapi_kerberos_https.keytab",
			"order": "23" ,
			"group": "Authentication",
			"displayName": "PI Web API Kerberos keytab file",
			"validity" : "PIServerEndpoint == \"PI Web API\" && PIWebAPIAuthenticationMethod == \"kerberos\""
		},
		"OCSNamespace" : {
			"description" : "Specifies the namespace where the information are stored and it is used for the interaction with AVEVA Data Hub or OCS",
			"type" : "string",
			"default": "name_space",
			"order": "24",
			"group" : "Cloud",
			"displayName" : "Namespace",
			"validity" : "PIServerEndpoint == \"OSIsoft Cloud Services\" || PIServerEndpoint == \"AVEVA Data Hub\""
		},
		"OCSTenantId" : {
			"description" : "Tenant id associated to the specific AVEVA Data Hub or OCS account",
			"type" : "string",
			"default": "ocs_tenant_id",
			"order": "25",
			"group" : "Cloud",
			"displayName" : "Tenant ID",
			"validity" : "PIServerEndpoint == \"OSIsoft Cloud Services\" || PIServerEndpoint == \"AVEVA Data Hub\""
		},
		"OCSClientId" : {
			"description" : "Client id associated to the specific account, it is used to authenticate when using the AVEVA Data Hub or OCS",
			"type" : "string",
			"default": "ocs_client_id",
			"order": "26",
			"group" : "Cloud",
			"displayName" : "Client ID",
			"validity" : "PIServerEndpoint == \"OSIsoft Cloud Services\" || PIServerEndpoint == \"AVEVA Data Hub\""
		},
		"OCSClientSecret" : {
			"description" : "Client secret associated to the specific account, it is used to authenticate with AVEVA Data Hub or OCS",
			"type" : "password",
			"default": "ocs_client_secret",
			"order": "27",
			"group" : "Cloud",
			"displayName" : "Client Secret",
			"validity" : "PIServerEndpoint == \"OSIsoft Cloud Services\" || PIServerEndpoint == \"AVEVA Data Hub\""
		},
		"PIWebAPInotBlockingErrors": {
			"description": "These errors are considered not blocking in the communication with the PI Web API, the sending operation will proceed with the next block of data if one of these is encountered",
			"type": "JSON",
			"default": NOT_BLOCKING_ERRORS_DEFAULT_PI_WEB_API,
			"order": "28" ,
			"readonly": "true"
		},
		"Legacy": {
			"description": "Force all data to be sent using complex OMF types",
			"type": "boolean",
			"default": "false",
			"order": "29",
			"group": "Formats & Types",
			"displayName": "Complex Types"
		}
	}
);

// "default": "{\"pipeline\": [\"DeltaFilter\"]}"

/**
 * Historian PI Server connector info
 */
typedef struct
{
	HttpSender	*sender;                // HTTPS connection
	OMF 		*omf;                   // OMF data protocol
	bool        sendFullStructure;      // It sends the minimum OMF structural messages to load data into Data Archive if disabled
	bool		compression;            // whether to compress readings' data
	string		protocol;               // http / https
	string		hostAndPort;            // hostname:port for SimpleHttps
	unsigned int	retrySleepTime;     // Seconds between each retry
	unsigned int	maxRetry;	        // Max number of retries in the communication
	unsigned int	timeout;	        // connect and operation timeout
	string		path;		            // PI Server application path
	long		typeId;		            // OMF protocol type-id prefix
	string		producerToken;	        // PI Server connector token
	string		formatNumber;	        // OMF protocol Number format
	string		formatInteger;	        // OMF protocol Integer format
	OMF_ENDPOINT PIServerEndpoint;      // Defines which End point should be used for the communication
	NAMINGSCHEME_ENDPOINT NamingScheme; // Define how the object names should be generated - https://fledge-iot.readthedocs.io/en/latest/OMF.html#naming-scheme
	string		DefaultAFLocation;      // 1st hierarchy in Asset Framework, PI Web API only.
	string		AFMap;                  // Defines a set of rules to address where assets should be placed in the AF hierarchy.
                                        //    https://fledge-iot.readthedocs.io/en/latest/OMF.html#asset-framework-hierarchy-rules

	string		prefixAFAsset;          // Prefix to generate unique asste id
	string		PIWebAPIProductTitle;
	string		PIWebAPIVersion;
	string		PIWebAPIAuthMethod;     // Authentication method to be used with the PI Web API.
	string		PIWebAPICredentials;    // Credentials is the base64 encoding of id and password joined by a single colon (:)
	string 		KerberosKeytab;         // Kerberos authentication keytab file
	                                    //   stores the environment variable value about the keytab file path
	                                    //   to allow the environment to persist for all the execution of the plugin
	                                    //
	                                    //   Note : A keytab is a file containing pairs of Kerberos principals
	                                    //   and encrypted keys (which are derived from the Kerberos password).
	                                    //   You can use a keytab file to authenticate to various remote systems
	                                    //   using Kerberos without entering a password.

	string		OCSNamespace;           // OCS configurations
	string		OCSTenantId;
	string		OCSClientId;
	string		OCSClientSecret;
	string		OCSToken;

	vector<pair<string, string>>
			staticData;	// Static data
        // Errors considered not blocking in the communication with the PI Server
	std::vector<std::string>
			notBlockingErrors;
	// Per asset DataTypes
	std::map<std::string, OMFDataTypes>
			assetsDataTypes;
	string		omfversion;
	bool		legacy;
} CONNECTOR_INFO;

unsigned long calcTypeShort                (const string& dataTypes);
string        saveSentDataTypes            (CONNECTOR_INFO* connInfo);
void          loadSentDataTypes            (CONNECTOR_INFO* connInfo, Document& JSONData);
long          getMaxTypeId                 (CONNECTOR_INFO* connInfo);
OMF_ENDPOINT  identifyPIServerEndpoint     (CONNECTOR_INFO* connInfo);
string        AuthBasicCredentialsGenerate (string& userId, string& password);
void          AuthKerberosSetup            (string& keytabFile, string& keytabFileName);
string        OCSRetrieveAuthToken         (CONNECTOR_INFO* connInfo);
int           PIWebAPIGetVersion           (CONNECTOR_INFO* connInfo, std::string &version, bool logMessage = true);
double        GetElapsedTime               (struct timeval *startTime);
bool          IsPIWebAPIConnected          (CONNECTOR_INFO* connInfo, std::string& version);


/**
 * Return the information about this plugin
 */
/**
 * The PI Server plugin interface
 */
extern "C" {

/**
 * The C API plugin information structure
 */
static PLUGIN_INFORMATION info = {
	PLUGIN_NAME,			   // Name
	VERSION,			   // Version
	SP_PERSIST_DATA | SP_BUILTIN,	   // Flags
	PLUGIN_TYPE_NORTH,		   // Type
	"1.0.0",			   // Interface version
	PLUGIN_DEFAULT_CONFIG_INFO	   // Configuration
};

/**
 * Return the information about this plugin
 */
PLUGIN_INFORMATION *plugin_info()
{
	return &info;
}

/**
 * Initialise the plugin with configuration.
 *
 * This function is called to get the plugin handle.
 */
PLUGIN_HANDLE plugin_init(ConfigCategory* configData)
{
#if INSTRUMENT
	struct timeval startTime;
	gettimeofday(&startTime, NULL);
#endif

	int endpointPort = 0;

	/**
	 * Handle the PI Server parameters here
	 */
	// Allocate connector struct
	CONNECTOR_INFO *connInfo = new CONNECTOR_INFO;

	// PIServerEndpoint handling
	string PIServerEndpoint = configData->getValue("PIServerEndpoint");
	string ADHRegions = configData->getValue("ADHRegions");
	string ServerHostname = configData->getValue("ServerHostname");
	string ServerPort = configData->getValue("ServerPort");
	string url;
	string NamingScheme = configData->getValue("NamingScheme");
	{
		// Translate the PIServerEndpoint configuration
		if(PIServerEndpoint.compare("PI Web API") == 0)
		{
			Logger::getLogger()->debug("PI-Server end point manually selected - PI Web API ");
			connInfo->PIServerEndpoint = ENDPOINT_PIWEB_API;
			url                        = ENDPOINT_URL_PI_WEB_API;
			endpointPort               = ENDPOINT_PORT_PIWEB_API;
		}
		else if(PIServerEndpoint.compare("Connector Relay") == 0)
		{
			Logger::getLogger()->debug("PI-Server end point manually selected - Connector Relay ");
			connInfo->PIServerEndpoint = ENDPOINT_CR;
			url                        = ENDPOINT_URL_CR;
			endpointPort               = ENDPOINT_PORT_CR;
		}
		else if(PIServerEndpoint.compare("AVEVA Data Hub") == 0)
		{
			Logger::getLogger()->debug("End point manually selected - AVEVA Data Hub");
			connInfo->PIServerEndpoint = ENDPOINT_ADH;
			url 			   = ENDPOINT_URL_ADH;
			std::string region 	   = "uswe";
			if(ADHRegions.compare("EU-West") == 0)
               			region = "euno";
			else if(ADHRegions.compare("Australia") == 0)
				region = "auea";
			StringReplace(url, "REGION_PLACEHOLDER", region);
			endpointPort               = ENDPOINT_PORT_ADH;
		}
		else if(PIServerEndpoint.compare("OSIsoft Cloud Services") == 0)
		{
			Logger::getLogger()->debug("End point manually selected - OSIsoft Cloud Services");
			connInfo->PIServerEndpoint = ENDPOINT_OCS;
			url                        = ENDPOINT_URL_OCS;
			endpointPort               = ENDPOINT_PORT_OCS;
		}
		else if(PIServerEndpoint.compare("Edge Data Store") == 0)
		{
			Logger::getLogger()->debug("End point manually selected - Edge Data Store");
			connInfo->PIServerEndpoint = ENDPOINT_EDS;
			url                        = ENDPOINT_URL_EDS;
			endpointPort               = ENDPOINT_PORT_EDS;
		}
		ServerPort = (ServerPort.compare("0") == 0) ? to_string(endpointPort) : ServerPort;
	}

	if (endpointPort == ENDPOINT_PORT_PIWEB_API) {

		// Use SendFullStructure ?
		string fullStr = configData->getValue("SendFullStructure");

		if (fullStr == "True" || fullStr == "true" || fullStr == "TRUE")
			connInfo->sendFullStructure = true;
		else
			connInfo->sendFullStructure = false;
	} else {
		connInfo->sendFullStructure = true;
	}

	unsigned int retrySleepTime = atoi(configData->getValue("OMFRetrySleepTime").c_str());
	unsigned int maxRetry = atoi(configData->getValue("OMFMaxRetry").c_str());
	unsigned int timeout = atoi(configData->getValue("OMFHttpTimeout").c_str());

	string producerToken = configData->getValue("producerToken");

	string formatNumber = configData->getValue("formatNumber");
	string formatInteger = configData->getValue("formatInteger");
	string DefaultAFLocation = configData->getValue("DefaultAFLocation");
	string AFMap = configData->getValue("AFMap");

	string PIWebAPIAuthMethod     = configData->getValue("PIWebAPIAuthenticationMethod");
	string PIWebAPIUserId         = configData->getValue("PIWebAPIUserId");
	string PIWebAPIPassword       = configData->getValue("PIWebAPIPassword");
	string KerberosKeytabFileName = configData->getValue("PIWebAPIKerberosKeytabFileName");

	// OCS configurations
	string OCSNamespace    = configData->getValue("OCSNamespace");
	string OCSTenantId     = configData->getValue("OCSTenantId");
	string OCSClientId     = configData->getValue("OCSClientId");
	string OCSClientSecret = configData->getValue("OCSClientSecret");

	StringReplace(url, "HOST_PLACEHOLDER", ServerHostname);
	StringReplace(url, "PORT_PLACEHOLDER", ServerPort);

	// TENANT_ID_PLACEHOLDER and NAMESPACE_ID_PLACEHOLDER, if present, will be replaced with the values of OCSTenantId and OCSNamespace
	StringReplace(url, "TENANT_ID_PLACEHOLDER",    OCSTenantId);
	StringReplace(url, "NAMESPACE_ID_PLACEHOLDER", OCSNamespace);

	/**
	 * Extract host, port, path from URL
	 */
	size_t findProtocol = url.find_first_of(":");
	string protocol = url.substr(0, findProtocol);

	string tmpUrl = url.substr(findProtocol + 3);
	size_t findPort = tmpUrl.find_first_of(":");
	string hostName = tmpUrl.substr(0, findPort);

	size_t findPath = tmpUrl.find_first_of("/");
	string port = tmpUrl.substr(findPort + 1, findPath - findPort - 1);
	string path = tmpUrl.substr(findPath);

	string hostAndPort(hostName + ":" + port);

	// Set configuration fields
	connInfo->protocol = protocol;
	connInfo->hostAndPort = hostAndPort;
	connInfo->path = path;
	connInfo->retrySleepTime = retrySleepTime;
	connInfo->maxRetry = maxRetry;
	connInfo->timeout = timeout;
	connInfo->typeId = TYPE_ID_DEFAULT;
	connInfo->producerToken = producerToken;
	connInfo->formatNumber = formatNumber;
	connInfo->formatInteger = formatInteger;
	connInfo->DefaultAFLocation = DefaultAFLocation;
	connInfo->AFMap = AFMap;

	// OCS configurations
	connInfo->OCSNamespace    = OCSNamespace;
	connInfo->OCSTenantId     = OCSTenantId;
	connInfo->OCSClientId     = OCSClientId;
	connInfo->OCSClientSecret = OCSClientSecret;

	// PI Web API end-point - evaluates the authentication method requested
	if (PIWebAPIAuthMethod.compare("anonymous") == 0)
	{
		Logger::getLogger()->debug("PI Web API end-point - anonymous authentication");
		connInfo->PIWebAPIAuthMethod = "a";
	}
	else if (PIWebAPIAuthMethod.compare("basic") == 0)
	{
		Logger::getLogger()->debug("PI Web API end-point - basic authentication");
		connInfo->PIWebAPIAuthMethod = "b";
		connInfo->PIWebAPICredentials = AuthBasicCredentialsGenerate(PIWebAPIUserId, PIWebAPIPassword);
	}
	else if (PIWebAPIAuthMethod.compare("kerberos") == 0)
	{
		Logger::getLogger()->debug("PI Web API end-point - kerberos authentication");
		connInfo->PIWebAPIAuthMethod = "k";
		AuthKerberosSetup(connInfo->KerberosKeytab, KerberosKeytabFileName);
	}
	else
	{
		Logger::getLogger()->error("Invalid authentication method for PI Web API :%s: ", PIWebAPIAuthMethod.c_str());
	}

	// Use compression ?
	string compr = configData->getValue("compression");
	if (compr == "True" || compr == "true" || compr == "TRUE")
		connInfo->compression = true;
	else
		connInfo->compression = false;

	// Set the list of errors considered not blocking in the communication
	// with the PI Server
	if (connInfo->PIServerEndpoint == ENDPOINT_PIWEB_API)
	{
		JSONStringToVectorString(connInfo->notBlockingErrors ,
								 configData->getValue("PIWebAPInotBlockingErrors"),
								 std::string("EventInfo"));
	}
	else
	{
		JSONStringToVectorString(connInfo->notBlockingErrors ,
								 configData->getValue("notBlockingErrors"),
								 std::string("errors400"));
	}
	/**
	 * Add static data
	 * Split the string up into each pair
	 */
	string staticData = configData->getValue("StaticData");
	size_t pos = 0;
	size_t start = 0;
	do {
		pos = staticData.find(",", start);
		string item = staticData.substr(start, pos);
		start = pos + 1;
		size_t pos2 = 0;
		if ((pos2 = item.find(":")) != string::npos)
		{
			string name = item.substr(0, pos2);
			while (name[0] == ' ')
				name = name.substr(1);
			string value = item.substr(pos2 + 1);
			while (value[0] == ' ')
				value = value.substr(1);
			pair<string, string> sData = make_pair(name, value);
			connInfo->staticData.push_back(sData);
		}
	} while (pos != string::npos);

	{
		// NamingScheme handling
		if(NamingScheme.compare("Concise") == 0)
		{
			connInfo->NamingScheme = NAMINGSCHEME_CONCISE;
		}
		else if(NamingScheme.compare("Use Type Suffix") == 0)
		{
			connInfo->NamingScheme = NAMINGSCHEME_SUFFIX;
		}
		else if(NamingScheme.compare("Use Attribute Hash") == 0)
		{
			connInfo->NamingScheme = NAMINGSCHEME_HASH;
		}
		else if(NamingScheme.compare("Backward compatibility") == 0)
		{
			connInfo->NamingScheme = NAMINGSCHEME_COMPATIBILITY;
		}
		Logger::getLogger()->debug("End point naming scheme :%s: ", NamingScheme.c_str() );

	}

	// Fetch legacy OMF type option
	string legacy = configData->getValue("Legacy");
	if (legacy == "True" || legacy == "true" || legacy == "TRUE")
		connInfo->legacy = true;
	else
		connInfo->legacy = false;

#if VERBOSE_LOG
	// Log plugin configuration
	Logger::getLogger()->info("%s plugin configured: URL=%s, "
				  "producerToken=%s, compression=%s",
				  PLUGIN_NAME,
				  url.c_str(),
				  producerToken.c_str(),
				  connInfo->compression ? "True" : "False");
#endif
#if INSTRUMENT
	Logger::getLogger()->debug("plugin_init elapsed time: %6.3f seconds", GetElapsedTime(&startTime));
#endif

	return (PLUGIN_HANDLE)connInfo;
}


/**
 * Plugin start with stored plugin_data
 *
 * @param handle	The plugin handle
 * @param storedData	The stored plugin_data
 */
void plugin_start(const PLUGIN_HANDLE handle,
		  const string& storedData)
{
#if INSTRUMENT
	struct timeval startTime;
	gettimeofday(&startTime, NULL);

	// For debugging: write plugin's stored data to a file
	string jsonFilePath = getDataDir() + string("/logs/OMFStoredData.json");
	ofstream f(jsonFilePath.c_str(), ios_base::trunc);
	f << storedData.c_str();
	f.close();
#endif

	Logger* logger = Logger::getLogger();
	CONNECTOR_INFO* connInfo = (CONNECTOR_INFO *)handle;

	// Parse JSON plugin_data
	Document JSONData;
	JSONData.Parse(storedData.c_str());
	if (JSONData.HasParseError())
	{
		logger->error("%s plugin error: failure parsing "
			      "plugin data JSON object '%s'",
			      PLUGIN_NAME,
			      storedData.c_str());
	}
	else if (JSONData.HasMember(TYPE_ID_KEY) &&
		(JSONData[TYPE_ID_KEY].IsString() ||
		 JSONData[TYPE_ID_KEY].IsNumber()))
	{
		// Update type-id in PLUGIN_HANDLE object
		if (JSONData[TYPE_ID_KEY].IsNumber())
		{
			connInfo->typeId = JSONData[TYPE_ID_KEY].GetInt();
		}
		else
		{
			connInfo->typeId = atol(JSONData[TYPE_ID_KEY].GetString());
		}
	}

	// Load sentdataTypes
	loadSentDataTypes(connInfo, JSONData);

	// Log default type-id
	if (connInfo->assetsDataTypes.size() == 1 &&
	    connInfo->assetsDataTypes.find(FAKE_ASSET_KEY) != connInfo->assetsDataTypes.end())
	{
		// Only one value: we have the FAKE_ASSET_KEY and no other data
		Logger::getLogger()->info("%s plugin is using global OMF prefix %s=%d",
					  PLUGIN_NAME,
					  TYPE_ID_KEY,
					  connInfo->typeId);
	}
	else
	{
		Logger::getLogger()->info("%s plugin is using per asset OMF prefix %s=%d "
					  "(max value found)",
					  PLUGIN_NAME,
					  TYPE_ID_KEY,
					  getMaxTypeId(connInfo));
	}

	// Retrieve the PI Web API Version
	s_connected = true;
	if (connInfo->PIServerEndpoint == ENDPOINT_PIWEB_API)
	{
		int httpCode = PIWebAPIGetVersion(connInfo, connInfo->PIWebAPIVersion);
		if (httpCode >= 200 && httpCode < 400)
		{
			Logger::getLogger()->info("%s connected to %s" ,connInfo->PIWebAPIVersion.c_str(), connInfo->hostAndPort.c_str());
			s_connected = true;
		}
		else
		{
			s_connected = false;
		}
	}

#if INSTRUMENT
	Logger::getLogger()->debug("plugin_start elapsed time: %6.3f seconds", GetElapsedTime(&startTime));
#endif
}

/**
 * Send Readings data to historian server
 */
uint32_t plugin_send(const PLUGIN_HANDLE handle,
		     const vector<Reading *>& readings)
{
#if INSTRUMENT
	struct timeval startTime;
	gettimeofday(&startTime, NULL);
#endif
	CONNECTOR_INFO* connInfo = (CONNECTOR_INFO *)handle;
	string version;

	// Check if the endpoint is PI Web API and if the PI Web API server is available
	if (!IsPIWebAPIConnected(connInfo, version))
	{
		Logger::getLogger()->fatal("OMF Endpoint is not available");
		return 0;
	}
	// FIXME - The above call is not working. Investigate why? FOGL-7293
<<<<<<< HEAD

	// Above call does not always populate version
	if (version.empty())
	{
		PIWebAPIGetVersion(connInfo, version, false);
	}

=======

	// Above call does not always populate version
	if (version.empty())
	{
		PIWebAPIGetVersion(connInfo, version, false);
	}

>>>>>>> 1f67cc76
	Logger::getLogger()->info("Version is '%s'", version.c_str());

	// Until we know better assume OMF 1.2 as this is the base base point
	// to give us the flexible type support we need
	connInfo->omfversion = "1.2";
	if (version.find("2019") != std::string::npos)
	{
		connInfo->omfversion = "1.0";
	}
	else if (version.find("2020") != std::string::npos)
	{
		connInfo->omfversion = "1.1";
	}
	else if (version.find("2021") != std::string::npos)
	{
		connInfo->omfversion = "1.2";
	}
	Logger::getLogger()->info("Using OMF Version '%s'", connInfo->omfversion.c_str());
	/**
	 * Select the transport library based on the authentication method and transport encryption
	 * requirements.
	 *
	 * LibcurlHttps is used to integrate Kerberos as the SimpleHttp does not support it
	 * the Libcurl integration implements only HTTPS not HTTP currently. We use SimpleHttp or
	 * SimpleHttps, as appropriate for the URL given, if not using Kerberos
	 *
	 *
	 * The handler is allocated using "Hostname : port", connect_timeout and request_timeout.
	 * Default is no timeout
	 */
	if (connInfo->PIWebAPIAuthMethod.compare("k") == 0)
	{
		connInfo->sender = new LibcurlHttps(connInfo->hostAndPort,
						    connInfo->timeout,
						    connInfo->timeout,
						    connInfo->retrySleepTime,
						    connInfo->maxRetry);
	}
	else
	{
		if (connInfo->protocol.compare("http") == 0)
		{
			connInfo->sender = new SimpleHttp(connInfo->hostAndPort,
							  connInfo->timeout,
							  connInfo->timeout,
							  connInfo->retrySleepTime,
							  connInfo->maxRetry);
		}
		else
		{
			connInfo->sender = new SimpleHttps(connInfo->hostAndPort,
							   connInfo->timeout,
							   connInfo->timeout,
							   connInfo->retrySleepTime,
							   connInfo->maxRetry);
		}
	}

	connInfo->sender->setAuthMethod          (connInfo->PIWebAPIAuthMethod);
	connInfo->sender->setAuthBasicCredentials(connInfo->PIWebAPICredentials);

	// OCS configurations
	connInfo->sender->setOCSNamespace        (connInfo->OCSNamespace);
	connInfo->sender->setOCSTenantId         (connInfo->OCSTenantId);
	connInfo->sender->setOCSClientId         (connInfo->OCSClientId);
	connInfo->sender->setOCSClientSecret     (connInfo->OCSClientSecret);

	// OCS or ADH - retrieves the authentication token
	// It is retrieved at every send as it can expire and the configuration is only in OCS and ADH
	if (connInfo->PIServerEndpoint == ENDPOINT_OCS || connInfo->PIServerEndpoint == ENDPOINT_ADH)
	{
		connInfo->OCSToken = OCSRetrieveAuthToken(connInfo);
		connInfo->sender->setOCSToken  (connInfo->OCSToken);
	}

	// Allocate the OMF class that implements the PI Server data protocol
	connInfo->omf = new OMF(*connInfo->sender,
				connInfo->path,
				connInfo->assetsDataTypes,
				connInfo->producerToken);

	connInfo->omf->setConnected(s_connected);
	connInfo->omf->setSendFullStructure(connInfo->sendFullStructure);

	// Set PIServerEndpoint configuration
	connInfo->omf->setNamingScheme(connInfo->NamingScheme);
	connInfo->omf->setPIServerEndpoint(connInfo->PIServerEndpoint);
	connInfo->omf->setDefaultAFLocation(connInfo->DefaultAFLocation);
	connInfo->omf->setAFMap(connInfo->AFMap);
#ifdef EDS_OMF_VERSION
	if (connInfo->PIServerEndpoint == ENDPOINT_EDS)
	{
		connInfo->omfversion = EDS_OMF_VERSION;
	}
#endif
<<<<<<< HEAD
=======

	// Version for Connector Relay is 1.0 only.
	if (connInfo->PIServerEndpoint == ENDPOINT_CR)
	{
		connInfo->omfversion = CR_OMF_VERSION;
	}

>>>>>>> 1f67cc76
	connInfo->omf->setOMFVersion(connInfo->omfversion);

	// Generates the prefix to have unique asset_id across different levels of hierarchies
	string AFHierarchyLevel;
	connInfo->omf->generateAFHierarchyPrefixLevel(connInfo->DefaultAFLocation, connInfo->prefixAFAsset, AFHierarchyLevel);

	connInfo->omf->setPrefixAFAsset(connInfo->prefixAFAsset);

	// Set OMF FormatTypes  
	connInfo->omf->setFormatType(OMF_TYPE_FLOAT,
				     connInfo->formatNumber);
	connInfo->omf->setFormatType(OMF_TYPE_INTEGER,
				     connInfo->formatInteger);

	connInfo->omf->setStaticData(&connInfo->staticData);
	connInfo->omf->setNotBlockingErrors(connInfo->notBlockingErrors);

<<<<<<< HEAD
	connInfo->omf->setLegacyMode(connInfo->legacy);

=======
	if (connInfo->omfversion == "1.1" || connInfo->omfversion == "1.0") {
		Logger::getLogger()->info("Setting LegacyType to be true for OMF Version '%s'. This will force use old style complex types. ", connInfo->omfversion.c_str());
		connInfo->omf->setLegacyMode(true);
	}
	else
	{
		connInfo->omf->setLegacyMode(connInfo->legacy);
	}
>>>>>>> 1f67cc76
	// Send the readings data to the PI Server
	uint32_t ret = connInfo->omf->sendToServer(readings,
						   connInfo->compression);

	// Detect typeId change in OMF class
	if (connInfo->omf->getTypeId() != connInfo->typeId)
	{
		// Update typeId in plugin handle
		connInfo->typeId = connInfo->omf->getTypeId();
		// Log change
		Logger::getLogger()->info("%s plugin: a new OMF global %s (%d) has been created.",
					  PLUGIN_NAME,
					  TYPE_ID_KEY,
					  connInfo->typeId);
	}

	// Write a warning if the connection to PI Web API has been lost
	bool updatedConnected = connInfo->omf->getConnected();
	if (connInfo->PIServerEndpoint == ENDPOINT_PIWEB_API && s_connected && !updatedConnected)
	{
		Logger::getLogger()->warn("Connection to PI Web API at %s has been lost", connInfo->hostAndPort.c_str());
	}
	s_connected = updatedConnected;
	
	// Delete objects
	delete connInfo->sender;
	delete connInfo->omf;

#if INSTRUMENT
	Logger::getLogger()->debug("plugin_send elapsed time: %6.3f seconds, NumValues: %u", GetElapsedTime(&startTime), ret);
#endif

	// Return sent data ret code
	return ret;
}

/**
 * Shutdown the plugin
 *
 * Delete allocated data
 *
 * Note: the entry with FAKE_ASSET_KEY ios never saved.
 *
 * @param handle   The plugin handle
 * @return         A string with JSON plugin data
 *                 the caller will persist
 */
string plugin_shutdown(PLUGIN_HANDLE handle)
{
#if INSTRUMENT
	struct timeval startTime;
	gettimeofday(&startTime, NULL);
#endif

	// Delete the handle
	CONNECTOR_INFO* connInfo = (CONNECTOR_INFO *) handle;

	// Create save data
	std::ostringstream saveData;
	saveData << "{";

	// Add sent data types
	string typesData = saveSentDataTypes(connInfo);
	if (!typesData.empty())
	{
		// Save datatypes
		saveData << typesData;
	}
	else
	{
		// Just save type-id
		saveData << "\"" << TYPE_ID_KEY << "\": " << to_string(connInfo->typeId);
	}

	saveData << "}";

        // Log saving the plugin configuration
        Logger::getLogger()->debug("%s plugin: saving plugin_data '%s'",
				   PLUGIN_NAME,
				   saveData.str().c_str());

	// Delete plugin handle
	delete connInfo;

#if INSTRUMENT
	// For debugging: write plugin's JSON data to a file
	string jsonFilePath = getDataDir() + string("/logs/OMFSaveData.json");
	ofstream f(jsonFilePath.c_str(), ios_base::trunc);
	f << saveData.str();
	f.close();

	Logger::getLogger()->debug("plugin_shutdown elapsed time: %6.3f seconds", GetElapsedTime(&startTime));	
#endif

	// Return current plugin data to save
	return saveData.str();
}

// End of extern "C"
};

/**
 * Return a JSON string with the dataTypes to save in plugin_data
 *
 * Note: the entry with FAKE_ASSET_KEY is never saved.
 *
 * @param   connInfo  The CONNECTOR_INFO data structure
 * @return            The string with JSON data
 */
string saveSentDataTypes(CONNECTOR_INFO* connInfo)
{
	string ret;
	std::ostringstream newData;

	auto it = connInfo->assetsDataTypes.find(FAKE_ASSET_KEY);
	if (it != connInfo->assetsDataTypes.end())
	{
		// Set typeId in FAKE_ASSET_KEY
		connInfo->typeId = (*it).second.typeId;
		// Remove the entry
		connInfo->assetsDataTypes.erase(it);
	}


	unsigned long tSize = connInfo->assetsDataTypes.size();
	if (tSize)
	{
		
		// Prepare output data (skip empty data types)
		newData << "\"" << SENT_TYPES_KEY << "\" : [";

		bool pendingSeparator = false;
		for (auto it = connInfo->assetsDataTypes.begin();
			  it != connInfo->assetsDataTypes.end();
			  ++it)
		{
			if (((*it).second).types.compare("{}") != 0)
			{
				newData << (pendingSeparator ? ", " : "");
				newData << "{\"" << (*it).first << "\" : {\"" << TYPE_ID_KEY <<
					   "\": " << to_string(((*it).second).typeId);

				// The information should be stored as string in hexadecimal format
				std::stringstream tmpStream;
				tmpStream << std::hex << ((*it).second).typesShort;
				std::string typesShort = tmpStream.str();

				newData << ", \"" << DATA_KEY_SHORT << "\": \"0x" << typesShort << "\"";
				std::stringstream hintStream;
				hintStream << std::hex << ((*it).second).hintChkSum;
				std::string hintChecksum = hintStream.str();
				newData << ", \"" << DATA_KEY_HINT << "\": \"0x" << hintChecksum << "\"";

				long NamingScheme;
				NamingScheme = ((*it).second).namingScheme;
				newData << ", \"" << NAMING_SCHEME << "\": " << to_string(NamingScheme) << "";

				string AFHHash;
				AFHHash = ((*it).second).afhHash;
				newData << ", \"" << AFH_HASH << "\": \"" << AFHHash << "\"";

				string AFHierarchy;
				AFHierarchy = ((*it).second).afHierarchy;
				newData << ", \"" << AF_HIERARCHY << "\": \"" << AFHierarchy << "\"";

				string AFHierarchyOrig;
				AFHierarchyOrig = ((*it).second).afHierarchyOrig;
				newData << ", \"" << AF_HIERARCHY_ORIG << "\": \"" << AFHierarchyOrig << "\"";

				Logger::getLogger()->debug("%s - AFHHash :%s: AFHierarchy :%s: AFHierarchyOrig :%s:", __FUNCTION__, AFHHash.c_str(), AFHierarchy.c_str(), AFHierarchyOrig.c_str()  );
				Logger::getLogger()->debug("%s - NamingScheme :%ld: ", __FUNCTION__,NamingScheme );

				newData << ", \"" << DATA_KEY << "\": " <<
					   (((*it).second).types.empty() ? "{}" : ((*it).second).types) <<
					   "}}";
				pendingSeparator = true;
			}
		}

		tSize = connInfo->assetsDataTypes.size();
		if (!tSize)
		{
			// DataTypes map is empty
			return ret;
		}

		newData << "]";

		ret = newData.str();
	}

	return ret;
}


/**
 * Calculate the TypeShort in the case it is missing loading type definition
 *
 * Generate a 64 bit number containing a set of counts,
 * number of datapoints in an asset and the number of datapoint of each type we support.
 *
 */
unsigned long calcTypeShort(const string& dataTypes)
{
	union t_typeCount {
		struct
		{
			unsigned char tTotal;
			unsigned char tFloat;
			unsigned char tString;
			unsigned char spare0;

			unsigned char spare1;
			unsigned char spare2;
			unsigned char spare3;
			unsigned char spare4;
		} cnt;
		unsigned long valueLong = 0;

	} typeCount;

	Document JSONData;
	JSONData.Parse(dataTypes.c_str());

	if (JSONData.HasParseError())
	{
		Logger::getLogger()->error("calcTypeShort - unable to calculate TypeShort on :%s: ", dataTypes.c_str());
		return (0);
	}

	for (Value::ConstMemberIterator it = JSONData.MemberBegin(); it != JSONData.MemberEnd(); ++it)
	{

		string key = it->name.GetString();
		const Value& value = it->value;

		if (value.HasMember(PROPERTY_TYPE) && value[PROPERTY_TYPE].IsString())
		{
			string type =value[PROPERTY_TYPE].GetString();

			// Integer is handled as float in the OMF integration
			if (type.compare(PROPERTY_NUMBER) == 0)
			{
				typeCount.cnt.tFloat++;
			} else if (type.compare(PROPERTY_STRING) == 0)
			{
				typeCount.cnt.tString++;
			} else {

				Logger::getLogger()->error("calcTypeShort - unrecognized type :%s: ", type.c_str());
			}
			typeCount.cnt.tTotal++;
		}
		else
		{
			Logger::getLogger()->error("calcTypeShort - unable to extract the type for :%s: ", key.c_str());
			return (0);
		}
	}

	return typeCount.valueLong;
}


/**
 * Load stored data types (already sent to PI server)
 *
 * Each element, the assetName, has type-id and datatype for each datapoint
 *
 * If no data exists in the plugin_data table, then a map entry
 * with FAKE_ASSET_KEY is made in order to set the start type-id
 * sequence with default value set to 1:
 * all new created OMF dataTypes have type-id prefix set to the value of 1.
 *
 * If data like {"type-id": 14} or {"type-id": "14" } is found, a map entry
 * with FAKE_ASSET_KEY is made and the start type-id sequence value is set
 * to the found value, i.e. 14:
 * all new created OMF dataTypes have type-id prefix set to the value of 14.
 *
 * If proper per asset types data is loaded, the FAKE_ASSET_KEY is not set:
 * all new created OMF dataTypes have type-id prefix set to the value of 1
 * while existing (loaded) OMF dataTypes will keep their type-id values.
 *
 * @param   connInfo	The CONNECTOR_INFO data structure
 * @param   JSONData	The JSON document containing all saved data
 */
void loadSentDataTypes(CONNECTOR_INFO* connInfo,
                        Document& JSONData)
{
	if (JSONData.HasMember(SENT_TYPES_KEY) &&
	    JSONData[SENT_TYPES_KEY].IsArray())
	{
		const Value& cachedTypes = JSONData[SENT_TYPES_KEY];
		for (Value::ConstValueIterator it = cachedTypes.Begin();
						it != cachedTypes.End();
						++it)
		{
			if (!it->IsObject())
			{
				Logger::getLogger()->warn("%s plugin: current element in '%s' " \
							  "property is not an object, ignoring it",
							  PLUGIN_NAME,
							  SENT_TYPES_KEY);
				continue;
			}

			for (Value::ConstMemberIterator itr = it->MemberBegin();
							itr != it->MemberEnd();
							++itr)
			{
				string key = itr->name.GetString();
				const Value& cachedValue = itr->value;

				// Add typeId and dataTypes to the in memory cache
				long typeId;
				if (cachedValue.HasMember(TYPE_ID_KEY) &&
				    cachedValue[TYPE_ID_KEY].IsNumber())
				{
					typeId = cachedValue[TYPE_ID_KEY].GetInt();
				}
				else
				{
					Logger::getLogger()->warn("%s plugin: current element '%s'" \
								  " doesn't have '%s' property, ignoring it",
								  PLUGIN_NAME,
								  key.c_str(),
								  TYPE_ID_KEY);
					continue;
				}

				long NamingScheme;
				if (cachedValue.HasMember(NAMING_SCHEME) &&
					cachedValue[NAMING_SCHEME].IsNumber())
				{
					NamingScheme = cachedValue[NAMING_SCHEME].GetInt();
				}
				else
				{
					Logger::getLogger()->warn("%s plugin: current element '%s'" \
								  " doesn't have '%s' property, handling naming scheme in compatibility mode",
											  PLUGIN_NAME,
											  key.c_str(),
											  NAMING_SCHEME);
					NamingScheme = NAMINGSCHEME_COMPATIBILITY;
				}

				string AFHHash;
				if (cachedValue.HasMember(AFH_HASH) &&
					cachedValue[AFH_HASH].IsString())
				{
					AFHHash = cachedValue[AFH_HASH].GetString();
				}
				else
				{
					Logger::getLogger()->warn("%s plugin: current element '%s'" \
								  " doesn't have '%s' property",
											  PLUGIN_NAME,
											  key.c_str(),
											  AFH_HASH);
					AFHHash = "";
				}

				string AFHierarchy;
				if (cachedValue.HasMember(AF_HIERARCHY) &&
					cachedValue[AF_HIERARCHY].IsString())
				{
					AFHierarchy = cachedValue[AF_HIERARCHY].GetString();
				}
				else
				{
					Logger::getLogger()->warn("%s plugin: current element '%s'" \
								  " doesn't have '%s' property",
											  PLUGIN_NAME,
											  key.c_str(),
											  AF_HIERARCHY);
					AFHierarchy = "";
				}

				string AFHierarchyOrig;
				if (cachedValue.HasMember(AF_HIERARCHY_ORIG) &&
					cachedValue[AF_HIERARCHY_ORIG].IsString())
				{
					AFHierarchyOrig = cachedValue[AF_HIERARCHY_ORIG].GetString();
				}
				else
				{
					Logger::getLogger()->warn("%s plugin: current element '%s'" \
								  " doesn't have '%s' property",
											  PLUGIN_NAME,
											  key.c_str(),
											  AF_HIERARCHY_ORIG);
					AFHierarchyOrig = "";
				}

				string dataTypes;
				if (cachedValue.HasMember(DATA_KEY) &&
				    cachedValue[DATA_KEY].IsObject())
				{
					StringBuffer buffer;
					Writer<StringBuffer> writer(buffer);
					const Value& types = cachedValue[DATA_KEY];
					types.Accept(writer);
					dataTypes = buffer.GetString();
				}
				else
				{
					Logger::getLogger()->warn("%s plugin: current element '%s'" \
								  " doesn't have '%s' property, ignoring it",
								  PLUGIN_NAME,
								  key.c_str(),
								  DATA_KEY);

					continue;
				}

				unsigned long dataTypesShort;
				if (cachedValue.HasMember(DATA_KEY_SHORT) &&
					cachedValue[DATA_KEY_SHORT].IsString())
				{
					string strDataTypesShort = cachedValue[DATA_KEY_SHORT].GetString();
					// The information are stored as string in hexadecimal format
					dataTypesShort = stoi (strDataTypesShort,nullptr,16);
				}
				else
				{
					dataTypesShort = calcTypeShort(dataTypes);
					if (dataTypesShort == 0)
					{
						Logger::getLogger()->warn("%s plugin: current element '%s'" \
                                      " doesn't have '%s' property",
												  PLUGIN_NAME,
												  key.c_str(),
												  DATA_KEY_SHORT);
					}
					else
					{
						Logger::getLogger()->warn("%s plugin: current element '%s'" \
                                      " doesn't have '%s' property, calculated '0x%X'",
												  PLUGIN_NAME,
												  key.c_str(),
												  DATA_KEY_SHORT,
												  dataTypesShort);
					}
				}
				unsigned short hintChecksum = 0;
				if (cachedValue.HasMember(DATA_KEY_HINT) &&
					cachedValue[DATA_KEY_HINT].IsString())
				{
					string strHint = cachedValue[DATA_KEY_HINT].GetString();
					// The information are stored as string in hexadecimal format
					hintChecksum = stoi (strHint,nullptr,16);
				}
				OMFDataTypes dataType;
				dataType.typeId = typeId;
				dataType.types = dataTypes;
				dataType.typesShort = dataTypesShort;
				dataType.hintChkSum = hintChecksum;
				dataType.namingScheme = NamingScheme;
				dataType.afhHash = AFHHash;
				dataType.afHierarchy = AFHierarchy;
				dataType.afHierarchyOrig = AFHierarchyOrig;

				Logger::getLogger()->debug("%s - AFHHash :%s: AFHierarchy :%s: AFHierarchyOrig :%s: ", __FUNCTION__, AFHHash.c_str(), AFHierarchy.c_str() , AFHierarchyOrig.c_str() );


				Logger::getLogger()->debug("%s - NamingScheme :%ld: ", __FUNCTION__,NamingScheme );

				// Add data into the map
				connInfo->assetsDataTypes[key] = dataType;
			}
		}
	}
	else
	{
		Logger::getLogger()->warn("Persisted data is not of the correct format, ignoring");
		OMFDataTypes dataType;
		dataType.typeId = connInfo->typeId;
		dataType.types = "{}";

		// Add default data into the map
		connInfo->assetsDataTypes[FAKE_ASSET_KEY] = dataType;
	}
}

/**
 * Return the maximum value of type-id, among all entries in the map
 *
 * If the array is empty the connInfo->typeId is returned.
 *
 * @param    connInfo	The CONNECTOR_INFO data structure
 * @return		The maximum value of type-id found
 */
long getMaxTypeId(CONNECTOR_INFO* connInfo)
{
	long maxId = connInfo->typeId;
	for (auto it = connInfo->assetsDataTypes.begin();
		  it != connInfo->assetsDataTypes.end();
		  ++it)
	{
		if ((*it).second.typeId > maxId)
		{
			maxId = (*it).second.typeId;
		}
	}
	return maxId;
}

/**
 * Calls the PI Web API to retrieve the version
 * 
 * @param    connInfo	The CONNECTOR_INFO data structure
 * @param    version	Returned version string
 * @param    logMessage	If true, log error messages (default: true)
 * @return   httpCode   HTTP response code
 */
int PIWebAPIGetVersion(CONNECTOR_INFO* connInfo, std::string &version, bool logMessage)
{
	PIWebAPI *_PIWebAPI;

	_PIWebAPI = new PIWebAPI();

	// Set requested authentication
	_PIWebAPI->setAuthMethod          (connInfo->PIWebAPIAuthMethod);
	_PIWebAPI->setAuthBasicCredentials(connInfo->PIWebAPICredentials);

	int httpCode = _PIWebAPI->GetVersion(connInfo->hostAndPort, version, logMessage);
	delete _PIWebAPI;

	return httpCode;
}

/**
 * Calls the OCS API to retrieve the authentication token
 * 
 * @param    connInfo	The CONNECTOR_INFO data structure
 * @return   token      Authorization token
 */
string OCSRetrieveAuthToken(CONNECTOR_INFO* connInfo)
{
	string token;
	OCS *ocs;

	if (connInfo->PIServerEndpoint == ENDPOINT_OCS)
		ocs = new OCS();
	else if (connInfo->PIServerEndpoint == ENDPOINT_ADH)
		ocs = new OCS(true);

	token = ocs->retrieveToken(connInfo->OCSClientId , connInfo->OCSClientSecret);

	delete ocs;

	return token;
}

/**
 * Evaluate if the endpoint is a PI Web API or a Connector Relay.
 *
 * @param    connInfo	   The CONNECTOR_INFO data structure
 * @return	               OMF_ENDPOINT values
 */
OMF_ENDPOINT identifyPIServerEndpoint(CONNECTOR_INFO* connInfo)
{
	OMF_ENDPOINT PIServerEndpoint;

	HttpSender *endPoint;
	vector<pair<string, string>> header;
	int httpCode;


	if (connInfo->PIWebAPIAuthMethod.compare("k") == 0)
	{
		endPoint = new LibcurlHttps(connInfo->hostAndPort,
					    connInfo->timeout,
					    connInfo->timeout,
					    connInfo->retrySleepTime,
					    connInfo->maxRetry);
	}
	else
	{
		endPoint = new SimpleHttps(connInfo->hostAndPort,
					   connInfo->timeout,
					   connInfo->timeout,
					   connInfo->retrySleepTime,
					   connInfo->maxRetry);
	}

	// Set requested authentication
	endPoint->setAuthMethod          (connInfo->PIWebAPIAuthMethod);
	endPoint->setAuthBasicCredentials(connInfo->PIWebAPICredentials);

	try
	{
		httpCode = endPoint->sendRequest("GET",
						 connInfo->path,
						 header,
						 "");

		if (httpCode >= 200 && httpCode <= 399)
		{
			PIServerEndpoint = ENDPOINT_PIWEB_API;
			if (connInfo->PIWebAPIAuthMethod == "b")
				Logger::getLogger()->debug("PI Web API end-point basic authorization granted");
		}
		else
		{
			PIServerEndpoint = ENDPOINT_CR;
		}

	}
	catch (exception &ex)
	{
		Logger::getLogger()->warn("PI-Server end-point discovery encountered the error :%s: "
			                  "trying selecting the Connector Relay as an end-point", ex.what());
		PIServerEndpoint = ENDPOINT_CR;
	}

	delete endPoint;

	return (PIServerEndpoint);
}

/**
 * Generate the credentials for the basic authentication
 * encoding user id and password joined by a single colon (:) using base64
 *
 * @param    userId   User id to be used for the generation of the credentials
 * @param    password Password to be used for the generation of the credentials
 * @return            credentials to be used with the basic authentication
 */
string AuthBasicCredentialsGenerate(string& userId, string& password)
{
	string Credentials;

	Credentials = Crypto::Base64::encode(userId + ":" + password);
	              	
	return (Credentials);
}

/**
 * Configures for Kerberos authentication :
 *   - set the environment KRB5_CLIENT_KTNAME to the position containing the
 *     Kerberos keys, the keytab file.
 *
 * @param   out  keytabEnv       string containing the command to set the
 *                               KRB5_CLIENT_KTNAME environment variable
 * @param        keytabFileName  File name of the keytab file
 *
 */
void AuthKerberosSetup(string& keytabEnv, string& keytabFileName)
{
	string fledgeData = getDataDir ();
	string keytabFullPath = fledgeData + "/etc/kerberos" + "/" + keytabFileName;

	keytabEnv = "KRB5_CLIENT_KTNAME=" + keytabFullPath;
	putenv((char *) keytabEnv.c_str());

	if (access(keytabFullPath.c_str(), F_OK) != 0)
	{
		Logger::getLogger()->error("Kerberos authentication not possible, the keytab file :%s: is missing.", keytabFullPath.c_str());
	}

}

/**
 * Calculate elapsed time in seconds
 *
 * @param startTime   Start time of the interval to be evaluated
 * @return            Elapsed time in seconds
 */
double GetElapsedTime(struct timeval *startTime)
{
	struct timeval endTime, diff;
	gettimeofday(&endTime, NULL);
	timersub(&endTime, startTime, &diff);
	return diff.tv_sec + ((double)diff.tv_usec / 1000000);
}

/**
 * Check if the PI Web API server is available by reading the product version
 *
 * @param connInfo   The CONNECTOR_INFO data structure
 * @param version    Returned version string
 * @return           Connection status
 */
bool IsPIWebAPIConnected(CONNECTOR_INFO* connInfo, std::string& version)
{
	static std::chrono::steady_clock::time_point nextCheck;

	if (!s_connected && connInfo->PIServerEndpoint == ENDPOINT_PIWEB_API)
	{
		std::chrono::steady_clock::time_point now = std::chrono::steady_clock::now();

		if (now >= nextCheck)
		{
			int httpCode = PIWebAPIGetVersion(connInfo, version, false);
			if (httpCode >= 500)
			{
				s_connected = false;
				now = std::chrono::steady_clock::now();
				nextCheck = now + std::chrono::seconds(60);
				Logger::getLogger()->debug("PI Web API %s is not available. HTTP Code: %d", connInfo->hostAndPort.c_str(), httpCode);
			}
			else
			{
				s_connected = true;
				Logger::getLogger()->info("%s reconnected to %s", version.c_str(), connInfo->hostAndPort.c_str());
			}
		}
	}
	else
	{
		// Endpoints other than PI Web API fail quickly when they are unavailable
		// so there is no need to check their status in advance.
		s_connected = true;
	}

	return s_connected;
}<|MERGE_RESOLUTION|>--- conflicted
+++ resolved
@@ -2,6 +2,7 @@
  * Fledge PI Server north plugin.
  *
  * Copyright (c) 2018-2022 Dianomic Systems
+ 
  *
  * Released under the Apache 2.0 Licence
  *
@@ -878,7 +879,6 @@
 		return 0;
 	}
 	// FIXME - The above call is not working. Investigate why? FOGL-7293
-<<<<<<< HEAD
 
 	// Above call does not always populate version
 	if (version.empty())
@@ -886,15 +886,6 @@
 		PIWebAPIGetVersion(connInfo, version, false);
 	}
 
-=======
-
-	// Above call does not always populate version
-	if (version.empty())
-	{
-		PIWebAPIGetVersion(connInfo, version, false);
-	}
-
->>>>>>> 1f67cc76
 	Logger::getLogger()->info("Version is '%s'", version.c_str());
 
 	// Until we know better assume OMF 1.2 as this is the base base point
@@ -990,8 +981,6 @@
 		connInfo->omfversion = EDS_OMF_VERSION;
 	}
 #endif
-<<<<<<< HEAD
-=======
 
 	// Version for Connector Relay is 1.0 only.
 	if (connInfo->PIServerEndpoint == ENDPOINT_CR)
@@ -999,7 +988,6 @@
 		connInfo->omfversion = CR_OMF_VERSION;
 	}
 
->>>>>>> 1f67cc76
 	connInfo->omf->setOMFVersion(connInfo->omfversion);
 
 	// Generates the prefix to have unique asset_id across different levels of hierarchies
@@ -1017,10 +1005,6 @@
 	connInfo->omf->setStaticData(&connInfo->staticData);
 	connInfo->omf->setNotBlockingErrors(connInfo->notBlockingErrors);
 
-<<<<<<< HEAD
-	connInfo->omf->setLegacyMode(connInfo->legacy);
-
-=======
 	if (connInfo->omfversion == "1.1" || connInfo->omfversion == "1.0") {
 		Logger::getLogger()->info("Setting LegacyType to be true for OMF Version '%s'. This will force use old style complex types. ", connInfo->omfversion.c_str());
 		connInfo->omf->setLegacyMode(true);
@@ -1029,7 +1013,6 @@
 	{
 		connInfo->omf->setLegacyMode(connInfo->legacy);
 	}
->>>>>>> 1f67cc76
 	// Send the readings data to the PI Server
 	uint32_t ret = connInfo->omf->sendToServer(readings,
 						   connInfo->compression);
