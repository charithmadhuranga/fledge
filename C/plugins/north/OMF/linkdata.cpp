/*
 * Fledge OSIsoft OMF interface to PI Server.
 *
 * Copyright (c) 2022 Dianomic Systems
 *
 * Released under the Apache 2.0 Licence
 *
 * Author: Mark Riddoch
 */

#include <utility>
#include <iostream>
#include <string>
#include <cstring>
#include <omf.h>
#include <OMFHint.h>
#include <logger.h>
#include "string_utils.h"
#include <datapoint.h>

#include <iterator>
#include <typeinfo>
#include <algorithm>

#include <omflinkeddata.h>
#include <omferror.h>

/**
 * In order to cut down on the number of string copies made whilst building
 * the OMF message for a reading we reseeve a number of bytes in a string and
 * each time we get close to filling the string we reserve mode. The value below
 * defines the increment we use to grow the string reservation.
 */
#define RESERVE_INCREMENT	100

using namespace std;

/**
 * Create a comma-separated string of all Datapoint names in a Reading
 *
 * @param reading	Reading
 * @return			Datapoint names in the Reading
 */
static std::string DataPointNamesAsString(const Reading& reading)
{
	std::string dataPointNames;

	for (Datapoint *datapoint : reading.getReadingData())
	{
		dataPointNames.append(datapoint->getName());
		dataPointNames.append(",");
	}

	if (dataPointNames.size() > 0)
	{
		dataPointNames.resize(dataPointNames.size() - 1);	// remove trailing comma
	}

	return dataPointNames;
}

/**
 * OMFLinkedData constructor, generates the OMF message containing the data
 *
 * @param payload	    The buffer into which to populate the payload
 * @param reading           Reading for which the OMF message must be generated
 * @param AFHierarchyPrefix Unused at the current stage
 * @param hints             OMF hints for the specific reading for changing the behaviour of the operation
 * @param delin		    Add a delimiter before outputtign anything
 *
 */
bool  OMFLinkedData::processReading(OMFBuffer& payload, bool delim, const Reading& reading, const string&  AFHierarchyPrefix, OMFHints *hints)
{
	bool rval = false;
	bool changed;


	string assetName = reading.getAssetName();
	string originalAssetName = OMF::ApplyPIServerNamingRulesObj(assetName, NULL);

	// Apply any TagName hints to modify the containerid
	if (hints)
	{
		const std::vector<OMFHint *> omfHints = hints->getHints();
		for (auto it = omfHints.cbegin(); it != omfHints.cend(); it++)
		{
			if (typeid(**it) == typeid(OMFTagNameHint))
			{
				string hintValue = (*it)->getHint();
				Logger::getLogger()->info("Using OMF TagName hint: %s for asset %s",
					       hintValue.c_str(), assetName.c_str());
				assetName = hintValue;
			}
			if (typeid(**it) == typeid(OMFTagHint))
			{
				string hintValue = (*it)->getHint();
				Logger::getLogger()->info("Using OMF Tag hint: %s for asset %s",
					       hintValue.c_str(), assetName.c_str());
				assetName = hintValue;
			}
		}
	}


	// Get reading data
	const vector<Datapoint*> data = reading.getReadingData();
	vector<string> skippedDatapoints;

	Logger::getLogger()->debug("Processing %s (%s) using Linked Types", assetName.c_str(), DataPointNamesAsString(reading).c_str());

	assetName = OMF::ApplyPIServerNamingRulesObj(assetName, NULL);

<<<<<<< HEAD
	bool needDelim = delim;
	auto assetLookup = m_linkedAssetState->find(assetName + ".");
=======
	bool needDelim = false;
	auto assetLookup = m_linkedAssetState->find(originalAssetName + ".");
>>>>>>> e25593de
	if (assetLookup == m_linkedAssetState->end())
	{
		// Panic Asset lookup not created
		Logger::getLogger()->error("Internal error: No asset lookup item for %s.", assetName.c_str());
		return "";
	}
	if (m_sendFullStructure && assetLookup->second.assetState(assetName) == false)
	{
		if (needDelim)
			payload.append(',');
		// Send the data message to create the asset instance
		payload.append("{ \"typeid\":\"FledgeAsset\", \"values\":[ { \"AssetId\":\"");
		payload.append(assetName + "\",\"Name\":\"");
            	payload.append(assetName + "\"");
         	payload.append("} ] }");
		rval = true;
		needDelim = true;
		assetLookup->second.assetSent(assetName);
	}

	/**
	 * This loop creates the data values for each of the datapoints in the
	 * reading.
	 */
	for (vector<Datapoint*>::const_iterator it = data.begin(); it != data.end(); ++it)
	{
		Datapoint *dp = *it;
		string dpName = dp->getName();
		if (dpName.compare(OMF_HINT) == 0)
		{
			// Don't send the OMF Hint to the PI Server
			continue;
		}
		dpName = OMF::ApplyPIServerNamingRulesObj(dpName, NULL);
		if (!isTypeSupported(dp->getData()))
		{
			skippedDatapoints.push_back(dpName);
			continue;
		}
		else
		{
			if (needDelim)
			{
				payload.append(',');
			}
			else
			{
				needDelim = true;
			}
			string format;
			if (hints)
			{
				const vector<OMFHint *> omfHints = hints->getHints(dpName);
				for (auto hit = omfHints.cbegin(); hit != omfHints.cend(); hit++)
				{
					if (typeid(**hit) == typeid(OMFNumberHint))
					{
						format = (*hit)->getHint();
						break;
					}
					if (typeid(**hit) == typeid(OMFIntegerHint))
					{
						format = (*hit)->getHint();
						break;
					}

				}
			}

			// Create the link for the asset if not already created
			string link = assetName + "." + dpName;
			string dpLookupName = originalAssetName + "." + dpName;
			auto dpLookup = m_linkedAssetState->find(dpLookupName);

			string baseType = getBaseType(dp, format);
			if (dpLookup == m_linkedAssetState->end())
			{
				Logger::getLogger()->error("Trying to send a link for a datapoint for which we have not created a base type");
			}
			else if (dpLookup->second.containerState(assetName) == false)
			{
				sendContainer(link, dp, hints, baseType);
				dpLookup->second.containerSent(assetName, baseType);
			}
			else if (baseType.compare(dpLookup->second.getBaseTypeString()) != 0)
			{
				string bt = dpLookup->second.getBaseTypeString();
				if (bt.compare(0, 6, "Double") == 0 &&
						(baseType.compare(0, 7, "Integer") == 0
						 || baseType.compare(0, 8, "UInteger") == 0))
				{
					string msg = "Asset " + assetName + " data point " + dpName 
				       		+ " conversion from floating point to integer is being ignored";
					OMF::reportAsset(assetName, "warn", msg);
					baseType = bt;
				}
				else
				{
					sendContainer(link, dp, hints, baseType);
					dpLookup->second.containerSent(assetName, baseType);
				}
			}
			if (baseType.empty())
			{
				// Type is not supported, skip the datapoint
				skippedDatapoints.push_back(dpName);
				continue;
			}
			if (m_sendFullStructure && dpLookup->second.linkState(assetName) == false)
			{
<<<<<<< HEAD
				payload.append("{ \"typeid\":\"__Link\",");
				payload.append("\"values\":[ { \"source\" : {");
				payload.append("\"typeid\": \"FledgeAsset\",");
				payload.append("\"index\":\"" + assetName);
				payload.append("\" }, \"target\" : {");
				payload.append("\"containerid\" : \"");
				payload.append(link);
				payload.append("\" } } ] },");

				rval = true;
				dpLookup->second.linkSent();
=======
				outData.append("{ \"typeid\":\"__Link\",");
				outData.append("\"values\":[ { \"source\" : {");
				outData.append("\"typeid\": \"FledgeAsset\",");
				outData.append("\"index\":\"" + assetName);
				outData.append("\" }, \"target\" : {");
				outData.append("\"containerid\" : \"");
				outData.append(link);
				outData.append("\" } } ] },");
				dpLookup->second.linkSent(assetName);
>>>>>>> e25593de
			}

			// Convert reading data into the OMF JSON string
			payload.append("{\"containerid\": \"" + link);
			payload.append("\", \"values\": [{");

			// Base type we are using for this data point
			payload.append("\"" + baseType + "\": ");
			// Add datapoint Value
		       	payload.append(dp->getData().toString());
			payload.append(", ");
			// Append Z to getAssetDateTime(FMT_STANDARD)
			payload.append("\"Time\": \"" + reading.getAssetDateUserTime(Reading::FMT_STANDARD) + "Z" + "\"");
			payload.append("} ] }");
			rval = true;
		}
	}
	if (skippedDatapoints.size() > 0)
	{
		string points;
		for (string& dp : skippedDatapoints)
		{
			if (!points.empty())
				points.append(", ");
			points.append(dp);
		}
		auto pos = points.find_last_of(",");
		if (pos != string::npos)
		{
			points.replace(pos, 1, " and");
		}
		string assetName = reading.getAssetName();
		string msg = "The asset " + assetName + " had a number of datapoints, " + points + " that are not supported by OMF and have been omitted";
		OMF::reportAsset(assetName, "warn", msg);
	}
	return rval;
}

/**
 * If the entries are needed in the lookup table for this bblock of readings then create them
 *
 * @param readings	A block of readings to process
 */
void OMFLinkedData::buildLookup(const vector<Reading *>& readings)
{

	for (const Reading *reading : readings)
	{
		string assetName = reading->getAssetName();
		assetName = OMF::ApplyPIServerNamingRulesObj(assetName, NULL);

		// Apply any TagName hints to modify the containerid
		LALookup empty;

		string assetKey = assetName + ".";
		if (m_linkedAssetState->count(assetKey) == 0)
			m_linkedAssetState->insert(pair<string, LALookup>(assetKey, empty));

		// Get reading data
		const vector<Datapoint*> data = reading->getReadingData();

		/**
		 * This loop creates the data values for each of the datapoints in the
		 * reading.
		 */
		for (vector<Datapoint*>::const_iterator it = data.begin(); it != data.end(); ++it)
		{
			Datapoint *dp = *it;
			string dpName = dp->getName();
			if (dpName.compare(OMF_HINT) == 0)
			{
				// Don't send the OMF Hint to the PI Server
				continue;
			}
			dpName = OMF::ApplyPIServerNamingRulesObj(dpName, NULL);
			if (!isTypeSupported(dp->getData()))
			{
				continue;
			}
			string link = assetName + "." + dpName;
			if (m_linkedAssetState->count(link) == 0)
				m_linkedAssetState->insert(pair<string, LALookup>(link, empty));
		}
	}
}

/**
 * Calculate the base type we need to link the container
 *
 * @param dp		The datapoint to process
 * @param format	The format to use based on a hint, this may be empty
 * @return	The base type linked in the container
 */
string OMFLinkedData::getBaseType(Datapoint *dp, const string& format)
{
	string baseType;
	switch (dp->getData().getType())
	{
		case DatapointValue::T_STRING:
			baseType = "String";
			break;
		case DatapointValue::T_INTEGER:
		{
			string intFormat;
			if (!format.empty())
				intFormat = format;
			else
				intFormat = m_integerFormat;
			if (intFormat.compare("int64") == 0)
				baseType = "Integer64";
			else if (intFormat.compare("int32") == 0)
				baseType = "Integer32";
			else if (intFormat.compare("int16") == 0)
				baseType = "Integer16";
			else if (intFormat.compare("uint64") == 0)
				baseType = "UInteger64";
			else if (intFormat.compare("uint32") == 0)
				baseType = "UInteger32";
			else if (intFormat.compare("uint16") == 0)
				baseType = "UInteger16";
			break;
		}
		case DatapointValue::T_FLOAT:
		{
			string doubleFormat;
			if (!format.empty())
				doubleFormat = format;
			else
				doubleFormat = m_doubleFormat;
			if (doubleFormat.compare("float64") == 0)
				baseType = "Double64";
			else if (doubleFormat.compare("float32") == 0)
				baseType = "Double32";
			break;
		}
		default:
			Logger::getLogger()->error("Unsupported type %s for the data point %s", dp->getData().getTypeStr(),
					dp->getName().c_str());
			// Not supported
			return baseType;
	}
	return baseType;
}

/**
 * Send the container message for the linked datapoint
 *
 * @param linkName	The name to use for the container
 * @param dp		The datapoint to process
 * @param hints		Hints related to this asset
 * @param baseType	The baseType we will use
 */
void OMFLinkedData::sendContainer(string& linkName, Datapoint *dp, OMFHints * hints, const string& baseType)
{
	string dataSource = "Fledge";
	string uom, minimum, maximum, interpolation;
	bool propertyOverrides = false;


	if (hints)
	{
		const vector<OMFHint *> omfHints = hints->getHints();
		for (auto it = omfHints.cbegin(); it != omfHints.end(); it++)
		{
			if (typeid(**it) == typeid(OMFSourceHint))
			{
				dataSource = (*it)->getHint();
			}
		}

		const vector<OMFHint *> dpHints = hints->getHints(dp->getName());
		for (auto it = dpHints.cbegin(); it != dpHints.end(); it++)
		{
			if (typeid(**it) == typeid(OMFSourceHint))
			{
				dataSource = (*it)->getHint();
			}
			if (typeid(**it) == typeid(OMFUOMHint))
			{
				uom = (*it)->getHint();
				propertyOverrides = true;
			}
			if (typeid(**it) == typeid(OMFMinimumHint))
			{
				minimum = (*it)->getHint();
				propertyOverrides = true;
			}
			if (typeid(**it) == typeid(OMFMaximumHint))
			{
				maximum = (*it)->getHint();
				propertyOverrides = true;
			}
			if (typeid(**it) == typeid(OMFInterpolationHint))
			{
				interpolation = (*it)->getHint();
				propertyOverrides = true;
			}
		}
	}
	
	string container = "{ \"id\" : \"" + linkName;
	container += "\", \"typeid\" : \"";
	container += baseType;
	container += "\", \"name\" : \"";
	string dpName = OMF::ApplyPIServerNamingRulesObj(dp->getName(), NULL);
	container += dpName;
	container += "\", \"datasource\" : \"" + dataSource + "\"";

	if (propertyOverrides)
	{
		container += ", \"propertyoverrides\" : { \"";
		container += baseType;
		container += "\" : {";
		string delim = "";
		if (!uom.empty())
		{
			delim = ",";
			container += "\"uom\" : \"";
			container += uom;
			container += "\"";
		}
		if (!minimum.empty())
		{
			container += delim;
			delim = ",";
			container += "\"minimum\" : ";
			container += minimum;
		}
		if (!maximum.empty())
		{
			container += delim;
			delim = ",";
			container += "\"maximum\" : ";
			container += maximum;
		}
		if (!interpolation.empty())
		{
			container += delim;
			delim = ",";
			container += "\"interpolation\" : \"";
			container += interpolation;
			container += "\"";
		}
		container += "} }";
	}
	container += "}";

	Logger::getLogger()->debug("Built container: %s", container.c_str());

	if (! m_containers.empty())
		m_containers += ",";
	m_containers.append(container);
}

/**
 * Flush the container definitions that have been built up
 *
 * @return 	true if the containers where succesfully flushed
 */
bool OMFLinkedData::flushContainers(HttpSender& sender, const string& path, vector<pair<string, string> >& header)
{
	if (m_containers.empty())
		return true;		// Nothing to flush
	string payload = "[" + m_containers + "]";
	m_containers = "";

	Logger::getLogger()->debug("Flush container information: %s", payload.c_str());

	// Write to OMF endpoint
	try
	{
		int res = sender.sendRequest("POST",
					   path,
					   header,
					   payload);
		if  ( ! (res >= 200 && res <= 299) )
		{
			Logger::getLogger()->error("An error occurred sending the container data. HTTP code %d - %s %s",
						   res,
						   sender.getHostPort().c_str(),
						   sender.getHTTPResponse().c_str());
			return false;
		}
	}
	// Exception raised for HTTP 400 Bad Request
	catch (const BadRequest& e)
	{
		OMFError error(sender.getHTTPResponse());
		if (error.hasErrors())
		{
			Logger::getLogger()->warn("The OMF endpoint reported a bad request when sending containers: %d messages",
					error.messageCount());
			for (unsigned int i = 0; i < error.messageCount(); i++)
			{
				Logger::getLogger()->warn("Message %d: %s, %s, %s",
						i, error.getEventSeverity(i).c_str(), error.getMessage(i).c_str(), error.getEventReason(i).c_str());
			}
		}

		return error.hasErrors();
	}
	catch (const Conflict& e)
	{
		OMFError error(sender.getHTTPResponse());
		// The following is possibly too verbose
		if (error.hasErrors())
		{
			Logger::getLogger()->warn("The OMF endpoint reported a conflict when sending containers: %d messages",
					error.messageCount());
			for (unsigned int i = 0; i < error.messageCount(); i++)
			{
				string severity = error.getEventSeverity(i);
				if (severity.compare("Error") == 0)
				{
					Logger::getLogger()->warn("Message %d: %s, %s, %s",
						i, error.getEventSeverity(i).c_str(), error.getMessage(i).c_str(), error.getEventReason(i).c_str());
				}
			}
		}

		return error.hasErrors();
	}
	catch (const std::exception& e)
	{

		Logger::getLogger()->error("An exception occurred when sending container information the OMF endpoint, %s - %s %s",
									e.what(),
									sender.getHostPort().c_str(),
									path.c_str());
		return false;
	}
	return true;
}

/**
 * Set the base type by passing the string of the base type
 */
void LALookup::setBaseType(const string& baseType)
{
	if (baseType.compare("Double64") == 0)
		m_baseType = OMFBT_DOUBLE64;
	else if (baseType.compare("Double32") == 0)
		m_baseType = OMFBT_DOUBLE32;
	else if (baseType.compare("Integer16") == 0)
		m_baseType = OMFBT_INTEGER16;
	else if (baseType.compare("Integer32") == 0)
		m_baseType = OMFBT_INTEGER32;
	else if (baseType.compare("Integer64") == 0)
		m_baseType = OMFBT_INTEGER64;
	else if (baseType.compare("UInteger16") == 0)
		m_baseType = OMFBT_UINTEGER16;
	else if (baseType.compare("UInteger32") == 0)
		m_baseType = OMFBT_UINTEGER32;
	else if (baseType.compare("UInteger64") == 0)
		m_baseType = OMFBT_UINTEGER64;
	else if (baseType.compare("String") == 0)
		m_baseType = OMFBT_STRING;
	else if (baseType.compare("FledgeAsset") == 0)
		m_baseType = OMFBT_FLEDGEASSET;
	else
		Logger::getLogger()->fatal("Unable to map base type '%s'", baseType.c_str());
}

/**
 * The container has been sent with the specific base type
 *
 * @param tagName	The name of the tag we are using
 * @param baseType	The baseType we resolve to
 */
void LALookup::containerSent(const std::string& tagName, OMFBaseType baseType)
{
	if (m_tagName.compare(tagName))
	{
		// Force a new Link and AF Link to be sent for the new tag name
		m_sentState &= ~(LAL_LINK_SENT | LAL_AFLINK_SENT);
	}
	m_baseType = baseType;
	m_tagName = tagName;
	m_sentState |= LAL_CONTAINER_SENT;
}

/**
 * The container has been sent with the specific base type
 *
 * @param tagName	The name of the tag we are using
 * @param baseType	The baseType we resolve to
 */
void LALookup::containerSent(const std::string& tagName, const std::string& baseType)
{
	setBaseType(baseType);
	if (m_tagName.compare(tagName))
	{
		// Force a new Link and AF Link to be sent for the new tag name
		m_sentState &= ~(LAL_LINK_SENT | LAL_AFLINK_SENT);
	}
	m_tagName = tagName;
	m_sentState |= LAL_CONTAINER_SENT;
}

/**
 * Get a string representation of the base type that was sent
 */
string LALookup::getBaseTypeString()
{
	switch (m_baseType)
	{
		case OMFBT_UNKNOWN:
			return "Unknown";
		case OMFBT_DOUBLE64:
			return "Double64";
		case OMFBT_DOUBLE32:
			return "Double32";
		case OMFBT_INTEGER16:
			return "Integer16";
		case OMFBT_INTEGER32:
			return "Integer32";
		case OMFBT_INTEGER64:
			return "Integer64";
		case OMFBT_UINTEGER16:
			return "UInteger16";
		case OMFBT_UINTEGER32:
			return "UInteger32";
		case OMFBT_UINTEGER64:
			return "UInteger64";
		case OMFBT_STRING:
			return "String";
		default:
			return "Unknown";
	}
}<|MERGE_RESOLUTION|>--- conflicted
+++ resolved
@@ -110,13 +110,8 @@
 
 	assetName = OMF::ApplyPIServerNamingRulesObj(assetName, NULL);
 
-<<<<<<< HEAD
 	bool needDelim = delim;
-	auto assetLookup = m_linkedAssetState->find(assetName + ".");
-=======
-	bool needDelim = false;
 	auto assetLookup = m_linkedAssetState->find(originalAssetName + ".");
->>>>>>> e25593de
 	if (assetLookup == m_linkedAssetState->end())
 	{
 		// Panic Asset lookup not created
@@ -227,7 +222,6 @@
 			}
 			if (m_sendFullStructure && dpLookup->second.linkState(assetName) == false)
 			{
-<<<<<<< HEAD
 				payload.append("{ \"typeid\":\"__Link\",");
 				payload.append("\"values\":[ { \"source\" : {");
 				payload.append("\"typeid\": \"FledgeAsset\",");
@@ -238,18 +232,7 @@
 				payload.append("\" } } ] },");
 
 				rval = true;
-				dpLookup->second.linkSent();
-=======
-				outData.append("{ \"typeid\":\"__Link\",");
-				outData.append("\"values\":[ { \"source\" : {");
-				outData.append("\"typeid\": \"FledgeAsset\",");
-				outData.append("\"index\":\"" + assetName);
-				outData.append("\" }, \"target\" : {");
-				outData.append("\"containerid\" : \"");
-				outData.append(link);
-				outData.append("\" } } ] },");
 				dpLookup->second.linkSent(assetName);
->>>>>>> e25593de
 			}
 
 			// Convert reading data into the OMF JSON string
