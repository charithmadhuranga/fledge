/*
 * FogLAMP storage service.
 *
 * Copyright (c) 2017 OSisoft, LLC
 *
 * Released under the Apache 2.0 Licence
 *
 * Author: Mark Riddoch
 */
#include <connection.h>
#include <connection_manager.h>
#include <sql_buffer.h>
#include <iostream>
#include <libpq-fe.h>
#include "rapidjson/document.h"
#include "rapidjson/writer.h"
#include "rapidjson/stringbuffer.h"
#include "rapidjson/error/error.h"
#include "rapidjson/error/en.h"
#include <string>
#include <regex>
#include <stdarg.h>
#include <stdlib.h>
#include <sstream>
#include <logger.h>
#include <time.h>

using namespace std;
using namespace rapidjson;

static time_t connectErrorTime = 0;
#define CONNECT_ERROR_THRESHOLD		5*60	// 5 minutes

/**
 * Create a database connection
 */
Connection::Connection()
{
	const char *defaultConninfo = "dbname = foglamp";
	char *connInfo = NULL;
	
	if ((connInfo = getenv("DB_CONNECTION")) == NULL)
	{
		connInfo = (char *)defaultConninfo;
	}
 
	/* Make a connection to the database */
	dbConnection = PQconnectdb(connInfo);

	/* Check to see that the backend connection was successfully made */
	if (PQstatus(dbConnection) != CONNECTION_OK)
	{
		if (connectErrorTime == 0 || (time(0) - connectErrorTime > CONNECT_ERROR_THRESHOLD))
		{
			Logger::getLogger()->error("Failed to connect to the database: %s",
				PQerrorMessage(dbConnection));
			connectErrorTime = time(0);
		}
	}
}

/**
 * Destructor for the database connection. Close the connection
 * to Postgres
 */
Connection::~Connection()
{
	PQfinish(dbConnection);
}

/**
 * Perform a query against a common table
 *
 */
bool Connection::retrieve(const string& table, const string& condition, string& resultSet)
{
Document document;  // Default template parameter uses UTF8 and MemoryPoolAllocator.
SQLBuffer	sql;
SQLBuffer	jsonConstraints;	// Extra constraints to add to where clause

	try {
		if (condition.empty())
		{
			sql.append("SELECT * FROM foglamp.");
			sql.append(table);
		}
		else
		{
			if (document.Parse(condition.c_str()).HasParseError())
			{
				raiseError("retrieve", "Failed to parse JSON payload");
				return false;
			}
			if (document.HasMember("aggregate"))
			{
				sql.append("SELECT ");
				if (document.HasMember("modifier"))
				{
					sql.append(document["modifier"].GetString());
					sql.append(' ');
				}
				if (!jsonAggregates(document, document["aggregate"], sql, jsonConstraints))
				{
					return false;
				}
				sql.append(" FROM foglamp.");
			}
			else if (document.HasMember("return"))
			{
				int col = 0;
				Value& columns = document["return"];
				if (! columns.IsArray())
				{
					raiseError("retrieve", "The property return must be an array");
					return false;
				}
				sql.append("SELECT ");
				if (document.HasMember("modifier"))
				{
					sql.append(document["modifier"].GetString());
					sql.append(' ');
				}
				for (Value::ConstValueIterator itr = columns.Begin(); itr != columns.End(); ++itr)
				{
					if (col)
						sql.append(", ");
					if (!itr->IsObject())	// Simple column name
					{
						sql.append(itr->GetString());
					}
					else
					{
						if (itr->HasMember("column"))
						{
							if (! (*itr)["column"].IsString())
							{
								raiseError("rerieve", "column must be a string");
								return false;
							}
							if (itr->HasMember("format"))
							{
								if (! (*itr)["format"].IsString())
								{
									raiseError("rerieve", "format must be a string");
									return false;
								}
								sql.append("to_char(");
								sql.append((*itr)["column"].GetString());
								sql.append(", '");
								sql.append((*itr)["format"].GetString());
								sql.append("')");
							}
							else if (itr->HasMember("timezone"))
							{
								if (! (*itr)["timezone"].IsString())
								{
									raiseError("rerieve", "timezone must be a string");
									return false;
								}
								sql.append((*itr)["column"].GetString());
								sql.append(" AT TIME ZONE '");
								sql.append((*itr)["timezone"].GetString());
								sql.append("' AS ");
								sql.append((*itr)["column"].GetString());
							}
							else
							{
								sql.append((*itr)["column"].GetString());
							}
							sql.append(' ');
						}
						else if (itr->HasMember("json"))
						{
							const Value& json = (*itr)["json"];
							if (! returnJson(json, sql, jsonConstraints))
								return false;
						}
						else
						{
							raiseError("retrieve", "return object must have either a column or json property");
							return false;
						}

						if (itr->HasMember("alias"))
						{
							sql.append(" AS \"");
							sql.append((*itr)["alias"].GetString());
							sql.append('"');
						}
					}
					col++;
				}
				sql.append(" FROM foglamp.");
			}
			else
			{
				sql.append("SELECT ");
				if (document.HasMember("modifier"))
				{
					sql.append(document["modifier"].GetString());
					sql.append(' ');
				}
				sql.append(" * FROM foglamp.");
			}
			sql.append(table);
			if (document.HasMember("where"))
			{
				sql.append(" WHERE ");
			 
				if (document.HasMember("where"))
				{
					if (!jsonWhereClause(document["where"], sql))
					{
						return false;
					}
				}
				else
				{
					raiseError("retrieve", "JSON does not contain where clause");
					return false;
				}
				if (! jsonConstraints.isEmpty())
				{
					sql.append(" AND ");
					sql.append(jsonConstraints.coalesce());
				}
			}
			if (!jsonModifiers(document, sql))
			{
				return false;
			}
		}
		sql.append(';');

		const char *query = sql.coalesce();
		PGresult *res = PQexec(dbConnection, query);
		delete[] query;
		if (PQresultStatus(res) == PGRES_TUPLES_OK)
		{
			mapResultSet(res, resultSet);
			PQclear(res);
			return true;
		}
		char *SQLState = PQresultErrorField(res, PG_DIAG_SQLSTATE);
		if (!strcmp(SQLState, "22P02"))	// Conversion error
		{
			raiseError("retrieve", "Unable to convert data to the required type");
		}
		else
		{
			raiseError("retrieve", PQerrorMessage(dbConnection));
		}
		PQclear(res);
		return false;
	} catch (exception e) {
		raiseError("retrieve", "Internal error: %s", e.what());
	}
}

/**
 * Insert data into a table
 */
int Connection::insert(const std::string& table, const std::string& data)
{
SQLBuffer	sql;
Document	document;
SQLBuffer	values;
int		col = 0;
 
	if (document.Parse(data.c_str()).HasParseError())
	{
		raiseError("insert", "Failed to parse JSON payload\n");
		return -1;
	}
 	sql.append("INSERT INTO foglamp.");
	sql.append(table);
	sql.append(" (");
	for (Value::ConstMemberIterator itr = document.MemberBegin();
		itr != document.MemberEnd(); ++itr)
	{
		if (col)
			sql.append(", ");
		sql.append(itr->name.GetString());
 
		if (col)
			values.append(", ");
		if (itr->value.IsString())
		{
			const char *str = itr->value.GetString();
			// Check if the string is a function
			string s (str);
  			regex e ("[a-zA-Z][a-zA-Z0-9_]*\\(.*\\)");
  			if (regex_match (s,e))
			{
				values.append(str);
			}
			else
			{
				values.append('\'');
				values.append(escape(str));
				values.append('\'');
			}
		}
		else if (itr->value.IsDouble())
			values.append(itr->value.GetDouble());
		else if (itr->value.IsNumber())
			values.append(itr->value.GetInt());
		else if (itr->value.IsObject())
		{
			StringBuffer buffer;
			Writer<StringBuffer> writer(buffer);
			itr->value.Accept(writer);
			values.append('\'');
			values.append(escape(buffer.GetString()));
			values.append('\'');
		}
		col++;
	}
	sql.append(") values (");
	const char *vals = values.coalesce();
	sql.append(vals);
	delete[] vals;
	sql.append(");");

	const char *query = sql.coalesce();
	PGresult *res = PQexec(dbConnection, query);
	delete[] query;
	if (PQresultStatus(res) == PGRES_COMMAND_OK)
	{
		PQclear(res);
		return atoi(PQcmdTuples(res));
	}
 	raiseError("insert", PQerrorMessage(dbConnection));
	PQclear(res);
	return -1;
}

/**
 * Perform an update against a common table
 *
 */
int Connection::update(const string& table, const string& payload)
{
Document document;  // Default template parameter uses UTF8 and MemoryPoolAllocator.
SQLBuffer	sql;
int		col = 0;
 
	if (document.Parse(payload.c_str()).HasParseError())
	{
		raiseError("update", "Failed to parse JSON payload");
		return -1;
	}
	else
	{
		sql.append("UPDATE foglamp.");
		sql.append(table);
		sql.append(" SET ");

		if (document.HasMember("values"))
		{
			Value& values = document["values"];
			for (Value::ConstMemberIterator itr = values.MemberBegin();
					itr != values.MemberEnd(); ++itr)
			{
				if (col != 0)
				{
					sql.append( ", ");
				}
				sql.append(itr->name.GetString());
				sql.append(" = ");
	 
				if (itr->value.IsString())
				{
					const char *str = itr->value.GetString();
					// Check if the string is a function
					string s (str);
					regex e ("[a-zA-Z][a-zA-Z0-9_]*\\(.*\\)");
					if (regex_match (s,e))
					{
						sql.append(str);
					}
					else
					{
						sql.append('\'');
						sql.append(escape(str));
						sql.append('\'');
					}
				}
				else if (itr->value.IsDouble())
					sql.append(itr->value.GetDouble());
				else if (itr->value.IsNumber())
					sql.append(itr->value.GetInt());
				else if (itr->value.IsObject())
				{
					StringBuffer buffer;
					Writer<StringBuffer> writer(buffer);
					itr->value.Accept(writer);
					sql.append('\'');
					sql.append(escape(buffer.GetString()));
					sql.append('\'');
				}
				col++;
			}
		}
		if (document.HasMember("expressions"))
		{
			Value& exprs = document["expressions"];
			if (!exprs.IsArray())
			{
				raiseError("update", "The property exressions must be an array");
				return -1;
			}
			for (Value::ConstValueIterator itr = exprs.Begin(); itr != exprs.End(); ++itr)
			{
				if (col != 0)
				{
					sql.append( ", ");
				}
				if (!itr->IsObject())
				{
					raiseError("update", "expressions must be an array of objects");
					return -1;
				}
				if (!itr->HasMember("column"))
				{
					raiseError("update", "Missing column property in expressions array item");
					return -1;
				}
				if (!itr->HasMember("operator"))
				{
					raiseError("update", "Missing operator property in expressions array item");
					return -1;
				}
				if (!itr->HasMember("value"))
				{
					raiseError("update", "Missing value property in expressions array item");
					return -1;
				}
				sql.append((*itr)["column"].GetString());
				sql.append(" = ");
				sql.append((*itr)["column"].GetString());
				sql.append(' ');
				sql.append((*itr)["operator"].GetString());
				sql.append(' ');
				const Value& value = (*itr)["value"];
	 
				if (value.IsString())
				{
					const char *str = value.GetString();
					// Check if the string is a function
					string s (str);
					regex e ("[a-zA-Z][a-zA-Z0-9_]*\\(.*\\)");
					if (regex_match (s,e))
					{
						sql.append(str);
					}
					else
					{
						sql.append('\'');
						sql.append(str);
						sql.append('\'');
					}
				}
				else if (value.IsDouble())
					sql.append(value.GetDouble());
				else if (value.IsNumber())
					sql.append(value.GetInt());
				else if (value.IsObject())
				{
					StringBuffer buffer;
					Writer<StringBuffer> writer(buffer);
					value.Accept(writer);
					sql.append('\'');
					sql.append(buffer.GetString());
					sql.append('\'');
				}
				col++;
			}
		}
		if (document.HasMember("json_properties"))
		{
			Value& exprs = document["json_properties"];
			if (!exprs.IsArray())
			{
				raiseError("update", "The property json_properties must be an array");
				return -1;
			}
			for (Value::ConstValueIterator itr = exprs.Begin(); itr != exprs.End(); ++itr)
			{
				if (col != 0)
				{
					sql.append( ", ");
				}
				if (!itr->IsObject())
				{
					raiseError("update", "json_properties must be an array of objects");
					return -1;
				}
				if (!itr->HasMember("column"))
				{
					raiseError("update", "Missing column property in json_properties array item");
					return -1;
				}
				if (!itr->HasMember("path"))
				{
					raiseError("update", "Missing path property in json_properties array item");
					return -1;
				}
				if (!itr->HasMember("value"))
				{
					raiseError("update", "Missing value property in json_properties array item");
					return -1;
				}
				sql.append((*itr)["column"].GetString());
				sql.append(" = jsonb_set(");
				sql.append((*itr)["column"].GetString());
				sql.append(", '{");
				const Value& path = (*itr)["path"];
				if (!path.IsArray())
				{
					raiseError("update", "The property path must be an array");
					return -1;
				}
				int pathElement = 0;
				for (Value::ConstValueIterator itr2 = path.Begin();
					itr2 != path.End(); ++itr2)
				{
					if (pathElement > 0)
					{
						sql.append(',');
					}
					if (itr2->IsString())
					{
						sql.append(itr2->GetString());
					}
					else
					{
						raiseError("update", "The elements of path must all be strings");
						return -1;
					}
					pathElement++;
				}
				sql.append("}', ");
				const Value& value = (*itr)["value"];
	 
				if (value.IsString())
				{
					const char *str = value.GetString();
					// Check if the string is a function
					string s (str);
					regex e ("[a-zA-Z][a-zA-Z0-9_]*\\(.*\\)");
					if (regex_match (s,e))
					{
						sql.append(str);
					}
					else
					{
						sql.append("'\"");
						sql.append(str);
						sql.append("\"'");
					}
				}
				else if (value.IsDouble())
					sql.append(value.GetDouble());
				else if (value.IsNumber())
					sql.append(value.GetInt());
				else if (value.IsObject())
				{
					StringBuffer buffer;
					Writer<StringBuffer> writer(buffer);
					value.Accept(writer);
					sql.append('\'');
					sql.append(buffer.GetString());
					sql.append('\'');
				}
				sql.append(")");
				col++;
			}
		}

		if (col == 0)
		{
			raiseError("update", "Missing values or expressions object in payload");
			return -1;
		}

		if (document.HasMember("condition"))
		{
			sql.append(" WHERE ");
			if (!jsonWhereClause(document["condition"], sql))
			{
				return false;
			}
		}
		else if (document.HasMember("where"))
		{
			sql.append(" WHERE ");
			if (!jsonWhereClause(document["where"], sql))
			{
				return false;
			}
		}
	}
	sql.append(';');

	const char *query = sql.coalesce();
	PGresult *res = PQexec(dbConnection, query);
	delete[] query;
	if (PQresultStatus(res) == PGRES_COMMAND_OK)
	{
		if (atoi(PQcmdTuples(res)) == 0)
		{
 			raiseError("update", "No rows where updated");
			return -1;
		}
		PQclear(res);
		return atoi(PQcmdTuples(res));
	}
 	raiseError("update", PQerrorMessage(dbConnection));
	PQclear(res);
	return -1;
}

/**
 * Perform a delete against a common table
 *
 */
int Connection::deleteRows(const string& table, const string& condition)
{
Document document;  // Default template parameter uses UTF8 and MemoryPoolAllocator.
SQLBuffer	sql;
 
	sql.append("DELETE FROM foglamp.");
	sql.append(table);
	if (! condition.empty())
	{
		sql.append(" WHERE ");
		if (document.Parse(condition.c_str()).HasParseError())
		{
			raiseError("delete", "Failed to parse JSON payload");
			return -1;
		}
		else
		{
			if (document.HasMember("where"))
			{
				if (!jsonWhereClause(document["where"], sql))
				{
					return -1;
				}
			}
			else
			{
				raiseError("delete", "JSON does not contain where clause");
				return -1;
			}
		}
	}
	sql.append(';');

	const char *query = sql.coalesce();
	PGresult *res = PQexec(dbConnection, query);
	delete[] query;
	if (PQresultStatus(res) == PGRES_COMMAND_OK)
	{
		PQclear(res);
		return atoi(PQcmdTuples(res));
	}
 	raiseError("delete", PQerrorMessage(dbConnection));
	PQclear(res);
	return -1;
}

/**
 * Append a set of readings to the readings table
 */
int Connection::appendReadings(const char *readings)
{
Document 	doc;
SQLBuffer	sql;
int		row = 0;

	ParseResult ok = doc.Parse(readings);
	if (!ok)
	{
 		raiseError("appendReadings", GetParseError_En(doc.GetParseError()));
		return -1;
	}

	sql.append("INSERT INTO foglamp.readings ( asset_code, read_key, reading, user_ts ) VALUES ");

    if (!doc.HasMember("readings"))
    {
 		raiseError("appendReadings", "Payload is missing a readings array");
        return -1;
    }
	Value &rdings = doc["readings"];
	if (!rdings.IsArray())
	{
		raiseError("appendReadings", "Payload is missing the readings array");
		return -1;
	}
	for (Value::ConstValueIterator itr = rdings.Begin(); itr != rdings.End(); ++itr)
	{
		if (!itr->IsObject())
		{
			raiseError("appendReadings",
					"Each reading in the readings array must be an object");
			return -1;
		}
		if (row)
			sql.append(", (");
		else
			sql.append('(');
		row++;
		sql.append('\'');
		sql.append((*itr)["asset_code"].GetString());
        // Python code is passing the string None when here is no read_key in the payload
        if (itr->HasMember("read_key") && strcmp((*itr)["read_key"].GetString(), "None") != 0)
        {
    		sql.append("', \'");
    		sql.append((*itr)["read_key"].GetString());
    		sql.append("', \'");
        }
        else
        {
            // No "read_key" in this reading, insert NULL
            sql.append("', NULL, '");
        }
		StringBuffer buffer;
		Writer<StringBuffer> writer(buffer);
		(*itr)["reading"].Accept(writer);
		sql.append(buffer.GetString());
		sql.append("\', ");
		const char *str = (*itr)["user_ts"].GetString();
		// Check if the string is a function
		string s (str);
		regex e ("[a-zA-Z][a-zA-Z0-9_]*\\(.*\\)");
		if (regex_match (s,e))
		{
			sql.append(str);
		}
		else
		{
			sql.append('\'');
			sql.append(escape(str));
			sql.append('\'');
		}

		sql.append(')');
	}
	sql.append(';');

	const char *query = sql.coalesce();
	PGresult *res = PQexec(dbConnection, query);
	delete[] query;
	if (PQresultStatus(res) == PGRES_COMMAND_OK)
	{
		PQclear(res);
		return atoi(PQcmdTuples(res));
	}
 	raiseError("appendReadings", PQerrorMessage(dbConnection));
	PQclear(res);
	return -1;
}

/**
 * Fetch a block of readings from the reading table
 */
bool Connection::fetchReadings(unsigned long id, unsigned int blksize, std::string& resultSet)
{
char	sqlbuffer[200];

	snprintf(sqlbuffer, sizeof(sqlbuffer),
<<<<<<< HEAD
		"SELECT id, asset_code, read_key, reading, user_ts AT TIME ZONE 'UTC', ts AT TIME ZONE 'UTC' FROM foglamp.readings WHERE id >= %ld ORDER BY id LIMIT %d;", id, blksize);
=======
		"SELECT id, asset_code, read_key, reading, user_ts AT TIME ZONE 'UTC' as \"user_ts\", ts AT TIME ZONE 'UTC' as \"ts\" FROM foglamp.readings WHERE id >= %ld LIMIT %d;", id, blksize);
>>>>>>> 4081b2d7
	
	PGresult *res = PQexec(dbConnection, sqlbuffer);
	if (PQresultStatus(res) == PGRES_TUPLES_OK)
	{
		mapResultSet(res, resultSet);
		PQclear(res);
		return true;
	}
 	raiseError("retrieve", PQerrorMessage(dbConnection));
	PQclear(res);
	return false;
}

/**
 * Purge readings from the reading table
 */
unsigned int  Connection::purgeReadings(unsigned long age, unsigned int flags, unsigned long sent, std::string& result)
{
SQLBuffer sql;
long unsentPurged = 0;
long unsentRetained = 0;
long numReadings = 0;

	if (age == 0)
	{
		/*
		 * An age of 0 means remove the oldest hours data.
		 * So set age based on the data we have and continue.
		 */
		SQLBuffer oldest;
		oldest.append("SELECT round(extract(epoch FROM (now() - min(user_ts)))/360) from foglamp.readings;");
		const char *query = oldest.coalesce();
		PGresult *res = PQexec(dbConnection, query);
		delete[] query;
		if (PQresultStatus(res) == PGRES_TUPLES_OK)
		{
			age = (unsigned long)atol(PQgetvalue(res, 0, 0));
			PQclear(res);
		}
		else
		{
 			raiseError("purge", PQerrorMessage(dbConnection));
			PQclear(res);
			return 0;
		}
	}
	if ((flags & 0x01) == 0)
	{
		// Get number of unsent rows we are about to remove
		SQLBuffer unsentBuffer;
		unsentBuffer.append("SELECT count(*) FROM foglamp.readings WHERE  user_ts < now() - INTERVAL '");
		unsentBuffer.append(age);
		unsentBuffer.append(" hours' AND id > ");
		unsentBuffer.append(sent);
		unsentBuffer.append(';');
		const char *query = unsentBuffer.coalesce();
		PGresult *res = PQexec(dbConnection, query);
		delete[] query;
		if (PQresultStatus(res) == PGRES_TUPLES_OK)
		{
			unsentPurged = atol(PQgetvalue(res, 0, 0));
			PQclear(res);
		}
		else
		{
 			raiseError("retrieve", PQerrorMessage(dbConnection));
			PQclear(res);
		}
	}
	
	sql.append("DELETE FROM foglamp.readings WHERE user_ts < now() - INTERVAL '");
	sql.append(age);
	sql.append(" hours'");
	if ((flags & 0x01) == 0x01)	// Don't delete unsent rows
	{
		sql.append(" AND id < ");
		sql.append(sent);
	}
	sql.append(';');
	const char *query = sql.coalesce();
	PGresult *res = PQexec(dbConnection, query);
	delete[] query;
	if (PQresultStatus(res) != PGRES_COMMAND_OK)
	{
		PQclear(res);
 		raiseError("retrieve", PQerrorMessage(dbConnection));
		return 0;
	}
	unsigned int deletedRows = (unsigned int)atoi(PQcmdTuples(res));
	PQclear(res);

	SQLBuffer retainedBuffer;
	retainedBuffer.append("SELECT count(*) FROM foglamp.readings WHERE id > ");
	retainedBuffer.append(sent);
	retainedBuffer.append(';');
	const char *query1 = retainedBuffer.coalesce();
	res = PQexec(dbConnection, query1);
	delete[] query1;
	if (PQresultStatus(res) == PGRES_TUPLES_OK)
	{
		unsentRetained = atol(PQgetvalue(res, 0, 0));
	}
	else
	{
 		raiseError("retrieve", PQerrorMessage(dbConnection));
	}
	PQclear(res);

	res = PQexec(dbConnection, "SELECT count(*) FROM foglamp.readings;");
	if (PQresultStatus(res) == PGRES_TUPLES_OK)
	{
		numReadings = atol(PQgetvalue(res, 0, 0));
	}
	else
	{
 		raiseError("retrieve", PQerrorMessage(dbConnection));
	}
	PQclear(res);

	ostringstream convert;

	convert << "{ \"removed\" : " << deletedRows << ", ";
	convert << " \"unsentPurged\" : " << unsentPurged << ", ";
	convert << " \"unsentRetained\" : " << unsentRetained << ", ";
    	convert << " \"readings\" : " << numReadings << " }";

	result = convert.str();

	return deletedRows;
}

/**
 * Map a SQL result set to a JSON document
 */
void Connection::mapResultSet(PGresult *res, string& resultSet)
{
int nFields, i, j;
Document doc;

	doc.SetObject();    // Create the JSON document
	Document::AllocatorType& allocator = doc.GetAllocator();
	nFields = PQnfields(res); // No. of columns in resultset
	Value rows(kArrayType);   // Setup a rows array
	Value count;
	count.SetInt(PQntuples(res)); // Create the count
	doc.AddMember("count", count, allocator);

	// Iterate over the rows
	for (i = 0; i < PQntuples(res); i++)
	{
		Value row(kObjectType); // Create a row
		for (j = 0; j < nFields; j++)
		{
			/* TODO Improve handling of Oid's */
			Oid oid = PQftype(res, j);
			switch (oid) {

			case 3802: // JSON type hard coded in this example
			{
				Document d;
				if (d.Parse(PQgetvalue(res, i, j)).HasParseError())
				{
					raiseError("resultSet", "Failed to parse: %s\n", PQgetvalue(res, i, j));
					continue;
				}
				Value value(d, allocator);
				Value name(PQfname(res, j), allocator);
				row.AddMember(name, value, allocator);
				break;
			}
			case 20:
			{
				int64_t intVal = atol(PQgetvalue(res, i, j));
				Value name(PQfname(res, j), allocator);
				row.AddMember(name, intVal, allocator);
				break;
			}
			case 710:
			{
				double dblVal = atof(PQgetvalue(res, i, j));
				Value name(PQfname(res, j), allocator);
				row.AddMember(name, dblVal, allocator);
				break;
			}
			case 1184: // Timestamp
			{
				char *str = PQgetvalue(res, i, j);
				Value value(str, allocator);
				Value name(PQfname(res, j), allocator);
				row.AddMember(name, value, allocator);
				break;
			}
			default:
			{
				char *str = PQgetvalue(res, i, j);
				if (oid == 1042) // char(x) rather than varchar so trim white space
					str = trim(str);
				Value value(str, allocator);
				Value name(PQfname(res, j), allocator);
				row.AddMember(name, value, allocator);
				break;
			}
			}
		}
		rows.PushBack(row, allocator);  // Add the row
	}
	doc.AddMember("rows", rows, allocator); // Add the rows to the JSON
	/* Write out the JSON document we created */
	StringBuffer buffer;
	Writer<StringBuffer> writer(buffer);
	doc.Accept(writer);
	resultSet = buffer.GetString();
}

/**
 * Process the aggregate options and return the columns to be selected
 */
bool Connection::jsonAggregates(const Value& payload, const Value& aggregates, SQLBuffer& sql, SQLBuffer& jsonConstraint)
{
	if (aggregates.IsObject())
	{
		if (! aggregates.HasMember("operation"))
		{
			raiseError("Select aggregation", "Missing property \"operation\"");
			return false;
		}
		if ((! aggregates.HasMember("column")) && (! aggregates.HasMember("json")))
		{
			raiseError("Select aggregation", "Missing property \"column\" or \"json\"");
			return false;
		}
		sql.append(aggregates["operation"].GetString());
		sql.append('(');
		if (aggregates.HasMember("column"))
		{
			sql.append(aggregates["column"].GetString());
		}
		else if (aggregates.HasMember("json"))
		{
			const Value& json = aggregates["json"];
			if (! json.IsObject())
			{
				raiseError("Select aggregation", "The json property must be an object");
				return false;
			}
			if (!json.HasMember("column"))
			{
				raiseError("retrieve", "The json property is missing a column property");
				return false;
			}
			sql.append('(');
			sql.append(json["column"].GetString());
			sql.append("->");
			if (!json.HasMember("properties"))
			{
				raiseError("retrieve", "The json property is missing a properties property");
				return false;
			}
			const Value& jsonFields = json["properties"];
			if (jsonFields.IsArray())
			{
				if (! jsonConstraint.isEmpty())
				{
					jsonConstraint.append(" AND ");
				}
				jsonConstraint.append(json["column"].GetString());
				int field = 0;
				string prev;
				for (Value::ConstValueIterator itr = jsonFields.Begin(); itr != jsonFields.End(); ++itr)
				{
					if (field)
					{
						sql.append("->>");
					}
					if (prev.length() > 0)
					{
						jsonConstraint.append("->>'");
						jsonConstraint.append(prev);
						jsonConstraint.append("'");
					}
					prev = itr->GetString();
					field++;
					sql.append('\'');
					sql.append(itr->GetString());
					sql.append('\'');
				}
				jsonConstraint.append(" ? '");
				jsonConstraint.append(prev);
				jsonConstraint.append("'");
			}
			else
			{
				sql.append('\'');
				sql.append(jsonFields.GetString());
				sql.append('\'');
				if (! jsonConstraint.isEmpty())
				{
					jsonConstraint.append(" AND ");
				}
				jsonConstraint.append(json["column"].GetString());
				jsonConstraint.append(" ? '");
				jsonConstraint.append(jsonFields.GetString());
				jsonConstraint.append("'");
			}
			sql.append(")::float");
		}
		sql.append(") AS \"");
		if (aggregates.HasMember("alias"))
		{
			sql.append(aggregates["alias"].GetString());
		}
		else
		{
			sql.append(aggregates["operation"].GetString());
			sql.append('_');
			sql.append(aggregates["column"].GetString());
		}
		sql.append("\"");
	}
	else if (aggregates.IsArray())
	{
		int index = 0;
		for (Value::ConstValueIterator itr = aggregates.Begin(); itr != aggregates.End(); ++itr)
		{
			if (!itr->IsObject())
			{
				raiseError("select aggregation",
						"Each element in the aggregate array must be an object");
				return false;
			}
			if ((! itr->HasMember("column")) && (! itr->HasMember("json")))
			{
				raiseError("Select aggregation", "Missing property \"column\"");
				return false;
			}
			if (! itr->HasMember("operation"))
			{
				raiseError("Select aggregation", "Missing property \"operation\"");
				return false;
			}
			if (index)
				sql.append(", ");
			index++;
			sql.append((*itr)["operation"].GetString());
			sql.append('(');
			if (itr->HasMember("column"))
			{
				sql.append((*itr)["column"].GetString());
			}
			else if (itr->HasMember("json"))
			{
				const Value& json = (*itr)["json"];
				if (! json.IsObject())
				{
					raiseError("Select aggregation", "The json property must be an object");
					return false;
				}
				if (!json.HasMember("column"))
				{
					raiseError("retrieve", "The json property is missing a column property");
					return false;
				}
				sql.append('(');
				sql.append(json["column"].GetString());
				if (!json.HasMember("properties"))
				{
					raiseError("retrieve", "The json property is missing a properties property");
					return false;
				}
				const Value& jsonFields = json["properties"];
				if (! jsonConstraint.isEmpty())
				{
					jsonConstraint.append(" AND ");
				}
				jsonConstraint.append(json["column"].GetString());
				if (jsonFields.IsArray())
				{
					string prev;
					for (Value::ConstValueIterator itr = jsonFields.Begin(); itr != jsonFields.End(); ++itr)
					{
						if (prev.length() > 0)
						{
							jsonConstraint.append("->>'");
							jsonConstraint.append(prev);
							jsonConstraint.append("'");
						}
						prev = itr->GetString();
						sql.append("->>'");
						sql.append(itr->GetString());
						sql.append('\'');
					}
					jsonConstraint.append(" ? '");
					jsonConstraint.append(prev);
					jsonConstraint.append("'");
				}
				else
				{
					sql.append("->>'");
					sql.append(jsonFields.GetString());
					sql.append('\'');
					jsonConstraint.append(" ? '");
					jsonConstraint.append(jsonFields.GetString());
					jsonConstraint.append("'");
				}
				sql.append(")::float");
			}
			sql.append(") AS \"");
			if (itr->HasMember("alias"))
			{
				sql.append((*itr)["alias"].GetString());
			}
			else
			{
				sql.append((*itr)["operation"].GetString());
				sql.append('_');
				sql.append((*itr)["column"].GetString());
			}
			sql.append("\"");
		}
	}
	if (payload.HasMember("group"))
	{
		sql.append(", ");
		if (payload["group"].IsObject())
		{
			const Value& grp = payload["group"];
			if (grp.HasMember("format"))
			{
				sql.append("to_char(");
				sql.append(grp["column"].GetString());
				sql.append(", '");
				sql.append(grp["format"].GetString());
				sql.append("')");
			}
			else
			{
				sql.append(grp["column"].GetString());
			}
			if (grp.HasMember("alias"))
			{
				sql.append(" AS \"");
				sql.append(grp["alias"].GetString());
				sql.append("\"");
			}
			else
			{
				sql.append(" AS \"");
				sql.append(grp["column"].GetString());
				sql.append("\"");
			}
		}
		else
		{
			sql.append(payload["group"].GetString());
		}
	}
	if (payload.HasMember("timebucket"))
	{
		const Value& tb = payload["timebucket"];
		if (! tb.IsObject())
		{
			raiseError("Select data", "The \"timebucket\" property must be an object");
			return false;
		}
		if (! tb.HasMember("timestamp"))
		{
			raiseError("Select data", "The \"timebucket\" object must have a timestamp property");
			return false;
		}
		if (tb.HasMember("format"))
		{
			sql.append(", to_char(to_timestamp(");
		}
		else
		{
			sql.append(", to_timestamp(");
		}
		if (tb.HasMember("size"))
		{
			sql.append(tb["size"].GetString());
			sql.append(" * ");
		}
		sql.append("floor(extract(epoch from ");
		sql.append(tb["timestamp"].GetString());
		sql.append(") / ");
		if (tb.HasMember("size"))
		{
			sql.append(tb["size"].GetString());
		}
		else
		{
			sql.append(1);
		}
		sql.append("))");
		if (tb.HasMember("format"))
		{
			sql.append(", '");
			sql.append(tb["format"].GetString());
			sql.append("')");
		}
		sql.append(" AS \"");
		if (tb.HasMember("alias"))
		{
			sql.append(tb["alias"].GetString());
		}
		else
		{
			sql.append("timestamp");
		}
		sql.append('"');
	}
	return true;
}

/**
 * Process the modifers for limit, skip, sort and group
 */
bool Connection::jsonModifiers(const Value& payload, SQLBuffer& sql)
{
	if (payload.HasMember("timebucket") && payload.HasMember("sort"))
	{
		raiseError("query modifiers", "Sort and timebucket modifiers can not be used in the same payload");
		return false;
	}

	if (payload.HasMember("group"))
	{
		sql.append(" GROUP BY ");
		if (payload["group"].IsObject())
		{
			const Value& grp = payload["group"];
			if (grp.HasMember("format"))
			{
				sql.append("to_char(");
				sql.append(grp["column"].GetString());
				sql.append(", '");
				sql.append(grp["format"].GetString());
				sql.append("')");
			}
		}
		else
		{
			sql.append(payload["group"].GetString());
		}
	}

	if (payload.HasMember("sort"))
	{
		sql.append(" ORDER BY ");
		const Value& sortBy = payload["sort"];
		if (sortBy.IsObject())
		{
			if (! sortBy.HasMember("column"))
			{
				raiseError("Select sort", "Missing property \"column\"");
				return false;
			}
			sql.append(sortBy["column"].GetString());
			sql.append(' ');
			if (! sortBy.HasMember("direction"))
			{
				sql.append("ASC");
			}
			else
			{
				sql.append(sortBy["direction"].GetString());
			}
		}
		else if (sortBy.IsArray())
		{
			int index = 0;
			for (Value::ConstValueIterator itr = sortBy.Begin(); itr != sortBy.End(); ++itr)
			{
				if (!itr->IsObject())
				{
					raiseError("select sort",
							"Each element in the sort array must be an object");
					return false;
				}
				if (! itr->HasMember("column"))
				{
					raiseError("Select sort", "Missing property \"column\"");
					return false;
				}
				if (index)
					sql.append(", ");
				index++;
				sql.append((*itr)["column"].GetString());
				sql.append(' ');
				if (! itr->HasMember("direction"))
				{
					 sql.append("ASC");
				}
				else
				{
					sql.append((*itr)["direction"].GetString());
				}
			}
		}
	}

	if (payload.HasMember("timebucket"))
	{
		const Value& tb = payload["timebucket"];
		if (! tb.IsObject())
		{
			raiseError("Select data", "The \"timebucket\" property must be an object");
			return false;
		}
		if (! tb.HasMember("timestamp"))
		{
			raiseError("Select data", "The \"timebucket\" object must have a timestamp property");
			return false;
		}
		if (payload.HasMember("group"))
		{
			sql.append(", ");
		}
		else
		{
			sql.append(" GROUP BY ");
		}
		sql.append("floor(extract(epoch from ");
		sql.append(tb["timestamp"].GetString());
		sql.append(") / ");
		if (tb.HasMember("size"))
		{
			sql.append(tb["size"].GetString());
		}
		else
		{
			sql.append(1);
		}
		sql.append(") ORDER BY ");
		sql.append("floor(extract(epoch from ");
		sql.append(tb["timestamp"].GetString());
		sql.append(") / ");
		if (tb.HasMember("size"))
		{
			sql.append(tb["size"].GetString());
		}
		else
		{
			sql.append(1);
		}
		sql.append(") DESC");
	}

	if (payload.HasMember("skip"))
	{
		if (!payload["skip"].IsInt())
		{
			raiseError("skip", "Skip must be specfied as an integer");
			return false;
		}
		sql.append(" OFFSET ");
		sql.append(payload["skip"].GetInt());
	}

	if (payload.HasMember("limit"))
	{
		if (!payload["limit"].IsInt())
		{
			raiseError("limit", "Limit must be specfied as an integer");
			return false;
		}
		sql.append(" LIMIT ");
		try {
			sql.append(payload["limit"].GetInt());
		} catch (exception e) {
			raiseError("limit", "Bad value for limit parameter: %s", e.what());
			return false;
		}
	}
	return true;
}

/**
 * Convert a JSON where clause into a PostresSQL where clause
 *
 */
bool Connection::jsonWhereClause(const Value& whereClause, SQLBuffer& sql)
{
	if (!whereClause.IsObject())
	{
		raiseError("where clause", "The \"where\" property must be a JSON object");
		return false;
	}
	if (!whereClause.HasMember("column"))
	{
		raiseError("where clause", "The \"where\" object is missing a \"column\" property");
		return false;
	}
	if (!whereClause.HasMember("condition"))
	{
		raiseError("where clause", "The \"where\" object is missing a \"condition\" property");
		return false;
	}
	if (!whereClause.HasMember("value"))
	{
		raiseError("where clause", "The \"where\" object is missing a \"value\" property");
		return false;
	}

	sql.append(whereClause["column"].GetString());
	sql.append(' ');
	string cond = whereClause["condition"].GetString();
	if (!cond.compare("older"))
	{
		if (!whereClause["value"].IsInt())
		{
			raiseError("where clause", "The \"value\" of an \"older\" condition must be an integer");
			return false;
		}
		sql.append("< now() - INTERVAL '");
		sql.append(whereClause["value"].GetInt());
		sql.append(" seconds'");
	}
	else if (!cond.compare("newer"))
	{
		if (!whereClause["value"].IsInt())
		{
			raiseError("where clause", "The \"value\" of an \"newer\" condition must be an integer");
			return false;
		}
		sql.append("> now() - INTERVAL '");
		sql.append(whereClause["value"].GetInt());
		sql.append(" seconds'");
	}
	else
	{
		sql.append(cond);
		sql.append(' ');
		if (whereClause["value"].IsInt())
		{
			sql.append(whereClause["value"].GetInt());
		} else if (whereClause["value"].IsString())
		{
			sql.append('\'');
			sql.append(whereClause["value"].GetString());
			sql.append('\'');
		}
	}
 
	if (whereClause.HasMember("and"))
	{
		sql.append(" AND ");
		if (!jsonWhereClause(whereClause["and"], sql))
		{
			return false;
		}
	}
	if (whereClause.HasMember("or"))
	{
		sql.append(" OR ");
		if (!jsonWhereClause(whereClause["or"], sql))
		{
			return false;
		}
	}

	return true;
}

bool Connection::returnJson(const Value& json, SQLBuffer& sql, SQLBuffer& jsonConstraint)
{
	if (! json.IsObject())
	{
		raiseError("retrieve", "The json property must be an object");
		return false;
	}
	if (!json.HasMember("column"))
	{
		raiseError("retrieve", "The json property is missing a column property");
		return false;
	}
	sql.append(json["column"].GetString());
	sql.append("->");
	if (!json.HasMember("properties"))
	{
		raiseError("retrieve", "The json property is missing a properties property");
		return false;
	}
	const Value& jsonFields = json["properties"];
	if (jsonFields.IsArray())
	{
		if (! jsonConstraint.isEmpty())
		{
			jsonConstraint.append(" AND ");
		}
		jsonConstraint.append(json["column"].GetString());
		int field = 0;
		string prev;
		for (Value::ConstValueIterator itr = jsonFields.Begin(); itr != jsonFields.End(); ++itr)
		{
			if (field)
			{
				sql.append("->");
			}
			if (prev.length())
			{
				jsonConstraint.append("->'");
				jsonConstraint.append(prev);
				jsonConstraint.append('\'');
			}
			field++;
			sql.append('\'');
			sql.append(itr->GetString());
			sql.append('\'');
			prev = itr->GetString();
		}
		jsonConstraint.append(" ? '");
		jsonConstraint.append(prev);
		jsonConstraint.append("'");
	}
	else
	{
		sql.append('\'');
		sql.append(jsonFields.GetString());
		sql.append('\'');
		if (! jsonConstraint.isEmpty())
		{
			jsonConstraint.append(" AND ");
		}
		jsonConstraint.append(json["column"].GetString());
		jsonConstraint.append(" ? '");
		jsonConstraint.append(jsonFields.GetString());
		jsonConstraint.append("'");
	}

	return true;
}

/**
 * Remove whitespace at both ends of a string
 */
char *Connection::trim(char *str)
{
char *ptr;

	while (*str && *str == ' ')
		str++;

	ptr = str + strlen(str) - 1;
	while (ptr > str && *ptr == ' ')
	{
		*ptr = 0;
		ptr--;
	}
	return str;
}

/**
 * Raise an error to return from the plugin
 */
void Connection::raiseError(const char *operation, const char *reason, ...)
{
ConnectionManager *manager = ConnectionManager::getInstance();
char	tmpbuf[512];

	va_list ap;
	va_start(ap, reason);
	vsnprintf(tmpbuf, sizeof(tmpbuf), reason, ap);
	va_end(ap);
	Logger::getLogger()->error("PostgreSQL storage plugin raising error: %s", tmpbuf);
	manager->setError(operation, tmpbuf, false);
}

/**
 * Return the sie of a given table in bytes
 */
long Connection::tableSize(const string& table)
{
SQLBuffer buf;

	buf.append("SELECT pg_total_relation_size(relid) FROM pg_catalog.pg_statio_user_tables WHERE relname = '");
	buf.append(table);
	buf.append("'");
	const char *query = buf.coalesce();
	PGresult *res = PQexec(dbConnection, query);
	delete[] query;
	if (PQresultStatus(res) == PGRES_TUPLES_OK)
	{
		long tSize = atol(PQgetvalue(res, 0, 0));
		PQclear(res);
		return tSize;
	}
 	raiseError("tableSize", PQerrorMessage(dbConnection));
	PQclear(res);
	return -1;
}


const char *Connection::escape(const char *str)
{
static char *lastStr = NULL;
const char    *p1;
char *p2;

    if (strchr(str, '\'') == NULL)
    {
        return str;
    }

    if (lastStr !=  NULL)
    {
        free(lastStr);
    }
    lastStr = (char *)malloc(strlen(str) * 2);

    p1 = str;
    p2 = lastStr;
    while (*p1)
    {
        if (*p1 == '\'')
        {
            *p2++ = '\'';
            *p2++ = '\'';
            p1++;
        }
        else
        {
            *p2++ = *p1++;
        }
    }
    *p2 = 0;
    return lastStr;
}

const string Connection::escape(const string& str)
{
char    *buffer;
const char    *p1;
char  *p2;
string  newString;

    if (str.find_first_of('\'') == string::npos)
    {
        return str;
    }

    buffer = (char *)malloc(str.length() * 2);

    p1 = str.c_str();
    p2 = buffer;
    while (*p1)
    {
        if (*p1 == '\'')
        {
            *p2++ = '\'';
            *p2++ = '\'';
            p1++;
        }
        else
        {
            *p2++ = *p1++;
        }
    }
    *p2 = 0;
    newString = string(buffer);
    free(buffer);
    return newString;
}<|MERGE_RESOLUTION|>--- conflicted
+++ resolved
@@ -772,11 +772,7 @@
 char	sqlbuffer[200];
 
 	snprintf(sqlbuffer, sizeof(sqlbuffer),
-<<<<<<< HEAD
-		"SELECT id, asset_code, read_key, reading, user_ts AT TIME ZONE 'UTC', ts AT TIME ZONE 'UTC' FROM foglamp.readings WHERE id >= %ld ORDER BY id LIMIT %d;", id, blksize);
-=======
-		"SELECT id, asset_code, read_key, reading, user_ts AT TIME ZONE 'UTC' as \"user_ts\", ts AT TIME ZONE 'UTC' as \"ts\" FROM foglamp.readings WHERE id >= %ld LIMIT %d;", id, blksize);
->>>>>>> 4081b2d7
+		"SELECT id, asset_code, read_key, reading, user_ts AT TIME ZONE 'UTC' as \"user_ts\", ts AT TIME ZONE 'UTC' as '|ts\" FROM foglamp.readings WHERE id >= %ld ORDER BY id LIMIT %d;", id, blksize);
 	
 	PGresult *res = PQexec(dbConnection, sqlbuffer);
 	if (PQresultStatus(res) == PGRES_TUPLES_OK)
