--- conflicted
+++ resolved
@@ -1956,19 +1956,14 @@
 							}
 							else if (itr->HasMember("timezone"))
 							{
-
 								if (! (*itr)["timezone"].IsString())
 								{
-									Logger::getLogger()->debug("retrieveReadings column - timezone 1.1");
-
 									raiseError("retrieve",
 										   "timezone must be a string");
 									return false;
 								}
-
 								// SQLite3 doesnt support time zone formatting
 								const char *tz = (*itr)["timezone"].GetString();
-<<<<<<< HEAD
 
 								if (strncasecmp(tz, "utc", 3) == 0)
 								{
@@ -1994,22 +1989,10 @@
 											sql.append(" AS ");
 											sql.append((*itr)["column"].GetString());
 										}
-=======
-								if (strncasecmp(tz, "utc", 3) == 0)
-								{
-									sql.append("strftime('%Y-%m-%d %H:%M:%f', ");
-									sql.append((*itr)["column"].GetString());
-									sql.append(", 'utc')");
-									if (! itr->HasMember("alias"))
-									{
-										sql.append(" AS ");
-										sql.append((*itr)["column"].GetString());
->>>>>>> 370f975f
 									}
 								}
 								else if (strncasecmp(tz, "localtime", 9) == 0)
 								{
-<<<<<<< HEAD
 									if (strcmp((*itr)["column"].GetString() ,"user_ts") == 0)
 									{
 										// Extract milliseconds and microseconds for the user_ts fields
@@ -2032,15 +2015,6 @@
 											sql.append(" AS ");
 											sql.append((*itr)["column"].GetString());
 										}
-=======
-									sql.append("strftime('%Y-%m-%d %H:%M:%f', ");
-									sql.append((*itr)["column"].GetString());
-									sql.append(", 'localtime')");
-									if (! itr->HasMember("alias"))
-									{
-										sql.append(" AS ");
-										sql.append((*itr)["column"].GetString());
->>>>>>> 370f975f
 									}
 								}
 								else
@@ -2052,7 +2026,6 @@
 							}
 							else
 							{
-<<<<<<< HEAD
 
 								if (strcmp((*itr)["column"].GetString() ,"user_ts") == 0)
 								{
@@ -2076,15 +2049,6 @@
 										sql.append(" AS ");
 										sql.append((*itr)["column"].GetString());
 									}
-=======
-								sql.append("strftime('%Y-%m-%d %H:%M:%f', ");
-								sql.append((*itr)["column"].GetString());
-								sql.append(", 'localtime')");
-								if (! itr->HasMember("alias"))
-								{
-									sql.append(" AS ");
-									sql.append((*itr)["column"].GetString());
->>>>>>> 370f975f
 								}
 							}
 							sql.append(' ');
@@ -2115,7 +2079,6 @@
 			}
 			else
 			{
-
 				sql.append("SELECT ");
 				if (document.HasMember("modifier"))
 				{
