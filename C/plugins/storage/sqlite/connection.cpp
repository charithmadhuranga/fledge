--- conflicted
+++ resolved
@@ -44,12 +44,8 @@
  * run by the storage plugin and the numebr of times a particular statement has to
  * be retried because of the database being busy./
  */
-<<<<<<< HEAD
-#define DO_PROFILE	1
-=======
 #define DO_PROFILE		0
 #define DO_PROFILE_RETRIES	0
->>>>>>> 44f450ee
 #if DO_PROFILE
 #include <profile.h>
 
