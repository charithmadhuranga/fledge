--- conflicted
+++ resolved
@@ -176,12 +176,7 @@
 		int           purgeAllReadings(sqlite3 *dbHandle, const char *sqlCmdBase, char **errMsg = NULL, unsigned int *rowsAffected = NULL);
 
 	private:
-<<<<<<< HEAD
-		// FIXME_I:
-		const int nReadingsAllocate = 2;
-=======
 		const int nReadingsAllocate = 200;
->>>>>>> 7f127b38
 
 		typedef struct ReadingAvailable {
 			int lastReadings;
