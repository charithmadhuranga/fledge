#include <config_category.h>
#include <string>
#include <management_client.h>
#include <service_handler.h>
#include <config_handler.h>
#include <server_http.hpp>
#include <rapidjson/error/en.h>
#include <acl.h>

#define TO_STRING(...) DEFER(TO_STRING_)(__VA_ARGS__)
#define DEFER(x) x
#define TO_STRING_(...) #__VA_ARGS__
#define QUOTE(...) TO_STRING(__VA_ARGS__)

#define DELTA_SECONDS_BEFORE_TOKEN_EXPIRATION 120

using namespace std;
using HttpServer = SimpleWeb::Server<SimpleWeb::HTTP>;

/**
 * Initialise m_mgtClient object to NULL
 */
ManagementClient *ServiceAuthHandler::m_mgtClient = NULL;

/**
 * Create "${service}Security" category with empty content
 *
 * @param mgtClient	The management client object
 * @param dryRun	Dryrun so do not register interest in the category
 * @return		True on success, False otherwise
 */
bool ServiceAuthHandler::createSecurityCategories(ManagementClient* mgtClient, bool dryRun)
{
	string securityCatName = m_name + string("Security");
	DefaultConfigCategory defConfigSecurity(securityCatName, string("{}"));

	// All services add 'AuthenticatedCaller' item
	// Add AuthenticatedCaller item, set to "false"
	defConfigSecurity.addItem("AuthenticatedCaller",
				"Security enable parameter",
				"boolean",
				// For dispatcher set default = true
				this->getType() == "Dispatcher" ? "true" : "false", // Default
				"false"); // Value
	defConfigSecurity.setItemDisplayName("AuthenticatedCaller",
				"Enable caller authorisation");

	defConfigSecurity.addItem("ACL",
				"Service ACL for " + m_name,
				"ACL",
				"",  // Default
				""); // Value
	defConfigSecurity.setItemDisplayName("ACL",
				"Service ACL");

	defConfigSecurity.setDescription(m_name + " Security");

	// Create/Update category name (we pass keep_original_items=true)
	mgtClient->addCategory(defConfigSecurity, true);

	// Add this service under 'm_name' parent category
	vector<string> children1;
	children1.push_back(securityCatName);
	mgtClient->addChildCategories(m_name, children1);

	// Get new or merged category content
	m_security = mgtClient->getCategory(m_name + "Security");

	this->setInitialAuthenticatedCaller();

	// Register for security category content changes
	ConfigHandler *configHandler = ConfigHandler::getInstance(mgtClient);
	if (configHandler == NULL)
	{
		Logger::getLogger()->error("Failed to get access to ConfigHandler for %s",
					m_name.c_str());
		return false;
	}

	if (!dryRun)
	{
		// Register for content change notification
		configHandler->registerCategory(this, m_name + "Security");
	}

	// Load ACL given the value of 'acl' type item: i.e.
	string acl_name = m_security.getValue("ACL");
	if (!acl_name.empty())
	{
		m_service_acl = m_mgtClient->getACL(acl_name);
	}

	// Start housekeeper task for automatic bearer token refresh, before expiration
	if (this->getType() != "Southbound" && dryRun == false)
	{
		m_refreshTask = new BearerTokenRefresh(this);
		HouseKeeper::getInstance()->addTask(m_refreshTask);
	}

	return true;
}

/**
 * Update the class objects from security category content update
 *
 * @param category	The service category name
 * @return		True on success, False otherwise
 */
 
bool ServiceAuthHandler::updateSecurityCategory(const string& category)
{
	// Lock config
	lock_guard<mutex> cfgLock(m_mtx_config);

	m_security = ConfigCategory(m_name + "Security", category);
	bool acl_set = false;

	// Note: as per FOGL-6612
	// Only AuthenticatedCaller will be handled in Security category change notification
	// ACL update is made via security change service handler 
	// Check for AuthenticatedCaller main switch
	if (m_security.itemExists("AuthenticatedCaller"))
	{
		string val = m_security.getValue("AuthenticatedCaller");
		if (val[0] == 't' || val[0] == 'T')
		{
			acl_set = true;
		}
	}

	m_authentication_enabled = acl_set;

	Logger::getLogger()->debug("updateSecurityCategory called, switch val %d", acl_set);

	return acl_set;
}

/**
 * Set initial value of enabled authentication
 */
void ServiceAuthHandler::setInitialAuthenticatedCaller()
{
	bool acl_set = false;
	if (m_security.itemExists("AuthenticatedCaller"))
	{
		string val = m_security.getValue("AuthenticatedCaller");
		Logger::getLogger()->debug("This service '%s' has AuthenticatedCaller item %s",
			m_name.c_str(),
			val.c_str());
		if (val[0] == 't' || val[0] == 'T')
		{
			acl_set = true;
		}
		this->setAuthenticatedCaller(acl_set);
	}
}

/**
 * Set enabled authentication value
 *
 * @param enabled	The enable/disable flag to set
 */
void ServiceAuthHandler::setAuthenticatedCaller(bool enabled)
{
	lock_guard<mutex> guard(m_mtx_config);
	m_authentication_enabled = enabled;
}

/**
 * Return enabled authentication value
 *
 * @return	True on success, False otherwise
 */
bool ServiceAuthHandler::getAuthenticatedCaller()
{
	lock_guard<mutex> guard(m_mtx_config);
	return m_authentication_enabled;
}

/**
 * Verify URL path against URL array in security configuration
 * If array item value has ACL property a service name/type check is added
 *
 * @param   path	The requested service HTTP resource
 * @param   serviceName	The serviceName to check
 * @param   serviceType	The serviceType to check
 * @return		True is the resource acces has been granted, false otherwise
 */
bool ServiceAuthHandler::verifyURL(const string& path,
				const string& serviceName,
				const string& serviceType)
{
	// Check config with lock
	unique_lock<mutex> cfgLock(m_mtx_config);

	// Check m_security category item ACL is set
	string acl;
	if (this->m_security.itemExists("ACL"))
	{
		acl = this->m_security.getValue("ACL");
	}
	cfgLock.unlock();

	if (acl.empty())
	{
		Logger::getLogger()->debug("verifyURL '%s', type '%s', "
					"the ACL is not set: allow any URL from any service type",
					serviceName.c_str(),
					serviceType.c_str());
		return true;
	}

	const vector<ACL::UrlItem>& arrayURL = this->m_service_acl.getURL();
	if (arrayURL.size() == 0)
	{
		Logger::getLogger()->debug("verifyURL '%s', type '%s', "
					"the URL array is empty: allow any URL from any service type",
					serviceName.c_str(),
					serviceType.c_str());
		return true;
	}

	if (arrayURL.size() > 0)
	{
		bool typeMatched = false;
		bool URLMatched = false;

		// Check URL value
		for (auto it = arrayURL.begin(); it != arrayURL.end(); ++it)
		{
			string configURL = (*it).url;
			// Request path matches configured URLs
			if (configURL != "" && configURL == path)
			{
				URLMatched = true;
			}

			vector<ACL::KeyValueItem> aclServices = (*it).acl;
			if (URLMatched && aclServices.size() == 0)
			{
				Logger::getLogger()->debug("verifyURL '%s', type '%s', "
					"the URL '%s' has no ACL : allow any service type",
					serviceName.c_str(),
					serviceType.c_str());
				return true;
			}
			for (auto iS = aclServices.begin();
			    	  iS != aclServices.end();
				  ++iS)
			{
				if ((*iS).key == "type" && (*iS).value == serviceType)
				{
					typeMatched = true;
					break;
				}
			}
		}

		Logger::getLogger()->debug("verify URL path '%s', type '%s': "
					"result URL %d, result type %d",
					path.c_str(),
					serviceType.c_str(),
					URLMatched,
					typeMatched);

		return URLMatched == true || typeMatched == true;
	}

	return false;
}

/**
 * Verify service caller name and type against ACL array in security configuration
 *
 * @param   sName	The caller service name
 * @param   sType	The caller service type (Northbound, Southbound, Notification, etc)
 * @return		True is the resource acces has been granted, false otherwise
 */
bool ServiceAuthHandler::verifyService(const string& sName, const string &sType)
{
	// Check config with lock
	unique_lock<mutex> cfgLock(m_mtx_config);

	// Check m_security category item ACL is set
	string acl;
	if (this->m_security.itemExists("ACL"))
	{
		acl = this->m_security.getValue("ACL");
	}
	cfgLock.unlock();

	if (acl.empty())
	{
		Logger::getLogger()->debug("verifyService '%s', type '%s', "
					"the ACL is not set: allow any service",
					sName.c_str(),
					sType.c_str());
		return true;
	}

	vector<ACL::KeyValueItem> aclServices = this->m_service_acl.getService();
	if (aclServices.size() == 0)
	{
		Logger::getLogger()->debug("verifyService '%s', type '%s', " \
					"has an empty ACL service array: allow any service",
					sName.c_str(),
					sType.c_str());
		return true;
	}

	if (aclServices.size() > 0)
	{
		bool serviceMatched = false;
		bool typeMatched = false;

		for (auto it = aclServices.begin(); it != aclServices.end(); ++it)
		{
			if ((*it).key == "name" && (*it).value == sName)
			{
				serviceMatched = true;
				break;
			}
			if ((*it).key == "type" && (*it).value == sType)
			{
				typeMatched = true;
				break;
			}
		}

		Logger::getLogger()->debug("verify service '%s', type '%s': "
					"result service %d, result type %d",
					sName.c_str(),
					sType.c_str(),
					serviceMatched,
					typeMatched);

		return serviceMatched == true || typeMatched == true;
	}

	return false;
}

/**
 * Authentication Middleware for PUT methods
 *
 * Routine first check whether the service is configured with authentication
 *
 * Access bearer token is then verified against FogLAMP core API endpoint
 * JWT token claims are passed to verifyURL and verifyService routines
 *
 * If access is granted the input funcPUT funcion is called
 * otherwise error response is sent to the client
 *
 * @param response	The HTTP Response to send
 * @param request	The HTTP Request
 * @param funcPUT	The function to call in case of access granted
 */
void ServiceAuthHandler::AuthenticationMiddlewarePUT(shared_ptr<HttpServer::Response> response,
				shared_ptr<HttpServer::Request> request,
        			std::function<void(
        		        shared_ptr<HttpServer::Response>,
        		        shared_ptr<HttpServer::Request>)> funcPUT)
{
	string callerName;
	string callerType;

	for(auto &field : request->header)
	{
		if (field.first == "Service-Orig-From")
		{
			callerName = field.second;
		}
		if (field.first == "Service-Orig-Type")
		{
			callerType = field.second;
		}
	}

	// Get authentication enabled value
	bool acl_set = this->getAuthenticatedCaller();
	Logger::getLogger()->debug("This service '%s' has AuthenticatedCaller flag set %d "
			"caller service is %s, type %s",
			this->getName().c_str(),
			acl_set,
			callerName.c_str(),
			callerType.c_str());

	// Check authentication
	if (acl_set)
	{
		// Verify token via Fledge management core POST API call
		// we do not need token claims here
		bool ret = m_mgtClient->verifyAccessBearerToken(request);
		if (!ret)
		{
			string msg = "invalid service bearer token";
			string responsePayload = "{ \"error\" : \"" + msg + "\" }";
			Logger::getLogger()->error(msg.c_str());
			this->respond(response,
					SimpleWeb::StatusCode::client_error_bad_request,
					responsePayload);

			return;
		}

		// Check whether caller name and type are passed
		if (callerName.empty() && callerType.empty())
		{
			string msg = "authorisation not granted " \
				"to this service: missing caller name and type";
			string responsePayload = "{ \"error\" : \"" + msg + "\" }";
			Logger::getLogger()->error(msg.c_str());

			this->respond(response,
					SimpleWeb::StatusCode::client_error_unauthorized,
					responsePayload);
			return;
		}

		// Dispatcher service is always allowed to send control requests
		// to south service
		//
		// Checking for valid origin service caller (name/type) i.e
		// N1_HTTP/Northbound
		// NOTS/Notification
		bool valid_service = this->verifyService(callerName, callerType);
		if (!valid_service)
		{
			string msg = "authorisation not granted to this service";
			string responsePayload = "{ \"error\" : \"" + msg + "\" }";
			Logger::getLogger()->error(msg.c_str());
			this->respond(response,
					SimpleWeb::StatusCode::client_error_unauthorized,
					responsePayload);
			return;
		}

		// Check URLS
		bool access_granted = this->verifyURL(request->path,
						callerName,
						callerType);
		if (!access_granted)
		{
			string msg = "authorisation not granted to this resource";
			string responsePayload = "{ \"error\" : \"" + msg + "\" }";
			Logger::getLogger()->error(msg.c_str());
			this->respond(response,
					SimpleWeb::StatusCode::client_error_unauthorized,
					responsePayload);
			return;
		}
	}

	// Call PUT endpoint routine
	funcPUT(response, request);
}

/**
 * Authentication Middleware ACL check
 *
 * serviceName, serviceType and url (request->path)
 * are cheked with verifyURL and verifyService routines
 *
 * If access is granted return true
 * otherwise error response is sent to the client and return is false
 *
 * @param response	The HTTP Response to send
 * @param request	The HTTP Request
 * @param callerName	The caller service name to check
 * @param callerType	The caller service type to check
 * @return		True on success
 * 			False otherwise with server reply error
 */
bool ServiceAuthHandler::AuthenticationMiddlewareACL(shared_ptr<HttpServer::Response> response,
						shared_ptr<HttpServer::Request> request,
						const string& callerName,
						const string& callerType)
{
	// Check for valid service caller (name, type)
	bool valid_service = this->verifyService(callerName, callerType);
	if (!valid_service)
	{
		string msg = "authorisation not granted to this service";
		string responsePayload = "{ \"error\" : \"" + msg + "\" }";
		Logger::getLogger()->error(msg.c_str());

		// Error reply to client
		this->respond(response,
				SimpleWeb::StatusCode::client_error_unauthorized,
				responsePayload);
		return false;
	}

	// Check URLS
	bool access_granted = this->verifyURL(request->path, callerName, callerType);
	if (!access_granted)
	{
		string msg = "authorisation not granted to this resource";
		string responsePayload = "{ \"error\" : \"" + msg + "\" }";
		Logger::getLogger()->error(msg.c_str());

		// Error reply to client
		this->respond(response,
				SimpleWeb::StatusCode::client_error_unauthorized,
				responsePayload);
		return false;
	}

	return true;
}

/**
 * Authentication Middleware for Dispatcher service
 *
 * Routine first check whether the service is configured with authentication
 *
 * Access bearer token is then verified against FogLAMP core API endpoint
 * token claims 'sub' and 'aud' along with request are passed to
 * verifyURL and verifyService routines
 *
 * If access is granted then return map with token claims 
 * otherwise error response is sent to the client
 * and empty map is returned.
 *
 * @param response	The HTTP Response to send
 * @param request	The HTTP Request
 * @return		True on success
 *			False on errors
 */
bool ServiceAuthHandler::AuthenticationMiddlewareCommon(shared_ptr<HttpServer::Response> response,
							shared_ptr<HttpServer::Request> request,
							string& callerName,
							string& callerType)
{
	// Get token from HTTP request
	BearerToken bToken(request);

	// Verify token via Fledge management core POST API call and fill tokenClaims map
	bool ret = m_mgtClient->verifyAccessBearerToken(bToken);
	if (!ret)
	{
		string msg = "invalid service bearer token";
		string responsePayload = "{ \"error\" : \"" + msg + "\" }";
		Logger::getLogger()->error(msg.c_str());

		// Error reply to client
		this->respond(response,
				SimpleWeb::StatusCode::client_error_bad_request,
				responsePayload);

		// Failure
		return false;
	}

	// Check for valid service caller (name, type) and URLs
	bool check = this->AuthenticationMiddlewareACL(response,
						request,
						bToken.getSubject(),
						bToken.getAudience());
	// Check ACL result
	if (!check)
	{
		// Failure
		return false;
	}

	// Set caller name & type
	callerName = bToken.getSubject();
	callerType = bToken.getAudience();

	// Success
	return true;
}

/**
 * Refresh the bearer token of the running service
 * This routine is run by the housekeeper on a fixed schedule
 *
 * a new one is requested to the core via
 * token_refresh API endpoint
 */
void ServiceAuthHandler::refreshBearerToken()
{
	string currentToken;
	time_t expiry = 0;
	// Fetch current bearer token
	BearerToken bToken(m_mgtClient->getRegistrationBearerToken());
	if (bToken.exists() && m_mgtClient->verifyBearerToken(bToken))
	{
		// We have a verified bearer token
		currentToken = bToken.token();
		expiry = bToken.getExpiration();
	}
	else
	{
<<<<<<< HEAD
=======
		if (k >= max_retries)
		{
			string msg = "Bearer token not found for service '" + this->getName() +
					" refresh thread exits after " + std::to_string(max_retries) + " retries";	
			Logger::getLogger()->error(msg.c_str());

			// Shutdown service
			if (m_refreshRunning)
			{
				Logger::getLogger()->warn("Service is being restarted " \
						"due to bearer token refresh error");
				this->restart();
				break;
			}
		}

		if (!tokenVerified)
		{
			// Fetch current bearer token
>>>>>>> 7329b5a8
			BearerToken bToken(m_mgtClient->getRegistrationBearerToken());
			if (bToken.exists() && m_mgtClient->verifyBearerToken(bToken))
			{
				currentToken = bToken.token();
				expiry = bToken.getExpiration();
			}
	}
	if (expiry < time(0))
	{
		// We have gone beyond token expiry - restart the service
		Logger::getLogger()->warn("Bearer token has expired, forcing a restart of the service");
		this->restart();
	}
	else if (expiry - time(0) < REFRESH_CHECK_INTERVAL * 3)
	{
		string newToken;
		bool ret = m_mgtClient->refreshBearerToken(currentToken, newToken);
		if (ret)
		{
			Logger::getLogger()->debug("Bearer token has been refreshed %s",
					newToken.c_str());

			// Store new bearer token
			m_mgtClient->setNewBearerToken(newToken);
		}
		else
		{
			Logger::getLogger()->warn("Refresh of the service bearer token has failed.");
		}
	}
}

/**
 * Request security change action:
 *
 * Given a reason code, “attachACL”, “detachACL”, “reloadACL”, “updateACL”
 * in 'reason' atribute, the ACL name in 'argument' could be
 * attached, detached or reloaded
 *
 * @param payload	The JSON document with 'reason' and 'argument' 
 * @retun 		True on success
 */
bool ServiceAuthHandler::securityChange(const string& payload)
{
	// Parse JSON data
	ACL::ACLReason reason(payload);

	Logger::getLogger()->debug("Reason is %s, argument %s",
				reason.getReason().c_str(),
				reason.getArgument().c_str());

	string r = reason.getReason();

	// Lock config
	lock_guard<mutex> cfgLock(m_mtx_config);

	if (r == "attachACL")
	{
		// Fetch and load ACL
		m_service_acl = m_mgtClient->getACL(reason.getArgument());
	}
	else if (r == "reloadACL" || r == "updateACL")
	{
		// Fetch and load new or updated ACL
		m_service_acl = m_mgtClient->getACL(reason.getArgument());
	}
	else if (r == "detachACL")
	{
		m_service_acl = ACL();
	}
	else
	{
		// Error
		Logger::getLogger()->error("Reason '%s' is not supported",
					reason.getReason().c_str());
		return false;
	}

	return true;
}

/**
 * Housekeeper task execution.
 *
 * Refresh the bearer token
 */
void BearerTokenRefresh::run()
{
	m_handler->refreshBearerToken();
}
<|MERGE_RESOLUTION|>--- conflicted
+++ resolved
@@ -593,8 +593,6 @@
 	}
 	else
 	{
-<<<<<<< HEAD
-=======
 		if (k >= max_retries)
 		{
 			string msg = "Bearer token not found for service '" + this->getName() +
@@ -614,7 +612,6 @@
 		if (!tokenVerified)
 		{
 			// Fetch current bearer token
->>>>>>> 7329b5a8
 			BearerToken bToken(m_mgtClient->getRegistrationBearerToken());
 			if (bToken.exists() && m_mgtClient->verifyBearerToken(bToken))
 			{
