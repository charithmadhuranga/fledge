--- conflicted
+++ resolved
@@ -86,12 +86,8 @@
 						}
 					};
 		void			setCollecting(bool state);
-<<<<<<< HEAD
 		void			writeCounters();
-=======
-		void			writeThread();
 		bool			isCollecting() { return m_collecting; };
->>>>>>> c986d5f0
 	private:
 		void			doCollection(const std::string& name, long value);
 	private:
