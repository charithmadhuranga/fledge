--- conflicted
+++ resolved
@@ -48,15 +48,10 @@
 						      unsigned short corePort);
 		void 				stop();
 		void				shutdown();
-<<<<<<< HEAD
 		void				configChange(const std::string&, const std::string&);
-		void			    configChildCreate(const std::string& , const std::string&, const std::string&){};
-		void			    configChildDelete(const std::string& , const std::string&){};
-=======
+		void			  configChildCreate(const std::string& , const std::string&, const std::string&){};
+		void			  configChildDelete(const std::string& , const std::string&){};
 		bool				isRunning() { return !m_shutdown; };
-		void				configChange(const std::string&,
-						const std::string&);
->>>>>>> d6b5f0b3
 		static ManagementClient *	getMgmtClient();
 		bool				setPoint(const std::string& name, const std::string& value);
 		bool				operation(const std::string& name, std::vector<PLUGIN_PARAMETER *>& );
