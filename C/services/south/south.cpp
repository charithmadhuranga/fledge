/*
 * Fledge south service.
 *
 * Copyright (c) 2018 OSisoft, LLC
 *
 * Released under the Apache 2.0 Licence
 *
 * Author: Mark Riddoch, Massimiliano Pinto
 */

#include <sys/timerfd.h>
#include <time.h>
#include <stdint.h>
#include <stdlib.h>
#include <signal.h>
#include <execinfo.h>
#include <dlfcn.h>    // for dladdr
#include <cxxabi.h>   // for __cxa_demangle
#include <unistd.h>
#include <south_service.h>
#include <south_api.h>
#include <management_api.h>
#include <storage_client.h>
#include <service_record.h>
#include <plugin_manager.h>
#include <plugin_api.h>
#include <plugin.h>
#include <logger.h>
#include <reading.h>
#include <ingest.h>
#include <iostream>
#include <defaults.h>
#include <filter_plugin.h>
#include <config_handler.h>
#include <syslog.h>

#define SERVICE_TYPE "Southbound"

extern int makeDaemon(void);
extern void handler(int sig);

static void reconfThreadMain(void *arg);

using namespace std;

/**
 * South service main entry point
 */
int main(int argc, char *argv[])
{
unsigned short corePort = 8082;
string	       coreAddress = "localhost";
bool	       daemonMode = true;
string	       myName = SERVICE_NAME;
string	       logLevel = "warning";
string         token = "";
bool	       dryrun = false;

	signal(SIGSEGV, handler);
	signal(SIGILL, handler);
	signal(SIGBUS, handler);
	signal(SIGFPE, handler);
	signal(SIGABRT, handler);

	for (int i = 1; i < argc; i++)
	{
		if (!strcmp(argv[i], "-d"))
		{
			daemonMode = false;
		}
		else if (!strncmp(argv[i], "--port=", 7))
		{
			corePort = (unsigned short)strtol(&argv[i][7], NULL, 10);
		}
		else if (!strncmp(argv[i], "--name=", 7))
		{
			myName = &argv[i][7];
		}
		else if (!strncmp(argv[i], "--address=", 10))
		{
			coreAddress = &argv[i][10];
		}
		else if (!strncmp(argv[i], "--logLevel=", 11))
		{
			logLevel = &argv[i][11];
		}
		else if (!strncmp(argv[i], "--token=", 8))
		{
			token = &argv[i][8];
		}
		else if (!strncmp(argv[i], "--dryrun", 8))
		{
			dryrun = true;
		}
	}

	if (daemonMode && makeDaemon() == -1)
	{
		// Failed to run in daemon mode
		cout << "Failed to run as deamon - proceeding in interactive mode." << endl;
	}

	SouthService *service = new SouthService(myName, token);
	if (dryrun)
	{
		service->setDryRun();
	}
	Logger::getLogger()->setMinLevel(logLevel);
	service->start(coreAddress, corePort);
	return 0;
}

/**
 * Detach the process from the terminal and run in the background.
 */
int makeDaemon()
{
pid_t pid;

	/* Make the child process inherit the log level */
	int logmask = setlogmask(0);
	/* create new process */
	if ((pid = fork()  ) == -1)
	{
		return -1;  
	}
	else if (pid != 0)  
	{
		exit (EXIT_SUCCESS);  
	}
	setlogmask(logmask);

	// If we got here we are a child process

	// create new session and process group 
	if (setsid() == -1)  
	{
		return -1;  
	}

	// Close stdin, stdout and stderr
	close(0);
	close(1);
	close(2);
	// redirect fd's 0,1,2 to /dev/null
	(void)open("/dev/null", O_RDWR);  	// stdin
	if (dup(0) == -1) {}			// stdout	Workaround for GCC bug 66425 produces warning
	if (dup(0) == -1) {} 			// stderr	WOrkaround for GCC bug 66425 produces warning
 	return 0;
}

void handler(int sig)
{
Logger	*logger = Logger::getLogger();
void	*array[20];
char	buf[1024];
int	size;

	// get void*'s for all entries on the stack
	size = backtrace(array, 20);

	// print out all the frames to stderr
	logger->fatal("Signal %d (%s) trapped:\n", sig, strsignal(sig));
	char **messages = backtrace_symbols(array, size);
	for (int i = 0; i < size; i++)
	{
		Dl_info info;
		if (dladdr(array[i], &info) && info.dli_sname)
		{
		    char *demangled = NULL;
		    int status = -1;
		    if (info.dli_sname[0] == '_')
		        demangled = abi::__cxa_demangle(info.dli_sname, NULL, 0, &status);
		    snprintf(buf, sizeof(buf), "%-3d %*p %s + %zd---------",
		             i, int(2 + sizeof(void*) * 2), array[i],
		             status == 0 ? demangled :
		             info.dli_sname == 0 ? messages[i] : info.dli_sname,
		             (char *)array[i] - (char *)info.dli_saddr);
		    free(demangled);
		} 
		else
		{
		    snprintf(buf, sizeof(buf), "%-3d %*p %s---------",
		             i, int(2 + sizeof(void*) * 2), array[i], messages[i]);
		}
		logger->fatal("(%d) %s", i, buf);
	}
	free(messages);
	exit(1);
}
		
/**
 * Callback called by south plugin to ingest readings into Fledge
 *
 * @param ingest	The ingest class to use
 * @param reading	The Reading to ingest
 */
void doIngest(Ingest *ingest, Reading reading)
{
	ingest->ingest(reading);
}

void doIngestV2(Ingest *ingest, ReadingSet *set)
{
    std::vector<Reading *> *vec = set->getAllReadingsPtr();
    std::vector<Reading *> *vec2 = new std::vector<Reading *>;
    if (!vec)
    {
        Logger::getLogger()->info("%s:%d: V2 async ingest method: vec is NULL", __FUNCTION__, __LINE__);
        return;
    }
    else
    {
        for (auto & r : *vec)
        {
            Reading *r2 = new Reading(*r); // Need to copy reading objects here, since "del set" below would remove encapsulated reading objects also
            vec2->emplace_back(r2);
        }
    }
    Logger::getLogger()->debug("%s:%d: V2 async ingest method returned: vec->size()=%d", __FUNCTION__, __LINE__, vec->size());

	ingest->ingest(vec2);
	delete vec2; 	// each reading object inside vector has been allocated on heap and moved to Ingest class's internal queue
	delete set;
}

/**
 * Constructor for the south service
 */
SouthService::SouthService(const string& myName, const string& token) :
				m_shutdown(false),
				m_readingsPerSec(1),
				m_throttle(false),
				m_throttled(false),
				m_token(token),
				m_repeatCnt(1),
				m_dryRun(false),
				m_requestRestart(false)
{
	m_name = myName;
	m_type = SERVICE_TYPE;

	logger = new Logger(myName);
	logger->setMinLevel("warning");

	m_reconfThread = new std::thread(reconfThreadMain, this);
}

/**
 * Start the south service
 */
void SouthService::start(string& coreAddress, unsigned short corePort)
{
	unsigned short managementPort = (unsigned short)0;
	ManagementApi management(SERVICE_NAME, managementPort);	// Start managemenrt API
	logger->info("Starting south service...");
	management.registerService(this);

	// Listen for incomming managment requests
	management.start();

	// Create the south API
	SouthApi *api = new SouthApi(this);
	if (!api)
	{
		logger->fatal("Unable to create API object");
		return;
	}
	// Allow time for the listeners to start before we register
	sleep(1);
	if (! m_shutdown)
	{
		unsigned short sport = api->getListenerPort();

		// Now register our service
		// TODO proper hostname lookup
		unsigned short managementListener = management.getListenerPort();
		ServiceRecord record(m_name,			// Service name
					SERVICE_TYPE,		// Service type
					"http",			// Protocol
					"localhost",		// Listening address
					sport,			// Service port
					managementListener,	// Management port
					m_token);		// Token

		// Allocate and save ManagementClient object
		m_mgtClient = new ManagementClient(coreAddress, corePort);

		// Create the audit logger instance
		m_auditLogger = new AuditLogger(m_mgtClient);

		// Create an empty South category if one doesn't exist
		DefaultConfigCategory southConfig(string("South"), string("{}"));
		southConfig.setDescription("South");
		m_mgtClient->addCategory(southConfig, true);

		// Get configuration for service name
		m_config = m_mgtClient->getCategory(m_name);
		if (!loadPlugin())
		{
			logger->fatal("Failed to load south plugin, exiting...");
			management.stop();
			return;
		}

		if (southPlugin->hasControl())
		{
			logger->info("South plugin has a control facility, adding south service API");
		}

		if (!m_dryRun)
		{
			if (!m_mgtClient->registerService(record))
			{
				logger->error("Failed to register service %s", m_name.c_str());
				management.stop();
				return;
			}

			// Register for category content changes
			ConfigHandler *configHandler = ConfigHandler::getInstance(m_mgtClient);
			configHandler->registerCategory(this, m_name);
			configHandler->registerCategory(this, m_name+"Advanced");
		}

		// Get a handle on the storage layer
		ServiceRecord storageRecord("Fledge Storage");
		if (!m_mgtClient->getService(storageRecord))
		{
			logger->fatal("Unable to find storage service");
			return;
		}
		logger->info("Connect to storage on %s:%d",
				storageRecord.getAddress().c_str(),
				storageRecord.getPort());

		
		StorageClient storage(storageRecord.getAddress(),
						storageRecord.getPort());
		storage.registerManagement(m_mgtClient);
		unsigned int threshold = 100;
		long timeout = 5000;
		std::string pluginName;
		try {
			if (m_configAdvanced.itemExists("bufferThreshold"))
				threshold = (unsigned int)strtol(m_configAdvanced.getValue("bufferThreshold").c_str(), NULL, 10);
			if (m_configAdvanced.itemExists("maxSendLatency"))
				timeout = strtol(m_configAdvanced.getValue("maxSendLatency").c_str(), NULL, 10);
			if (m_config.itemExists("plugin"))
				pluginName = m_config.getValue("plugin");
			if (m_configAdvanced.itemExists("logLevel"))
			{
				string prevLogLevel = logger->getMinLevel();
				logger->setMinLevel(m_configAdvanced.getValue("logLevel"));

				PluginManager *manager = PluginManager::getInstance();
				PLUGIN_TYPE type = manager->getPluginImplType(southPlugin->getHandle());
				logger->debug("%s:%d: plugin type = %s", __FUNCTION__, __LINE__, (type==PYTHON_PLUGIN)?"PYTHON_PLUGIN":"BINARY_PLUGIN");
				
				if (type == PYTHON_PLUGIN)
				{
					// propagate loglevel changes to python filters/plugins, if present
					logger->debug("prevLogLevel=%s, m_configAdvanced.getValue(\"logLevel\")=%s", prevLogLevel.c_str(), m_configAdvanced.getValue("logLevel").c_str());
					if (prevLogLevel.compare(m_configAdvanced.getValue("logLevel")) != 0)
					{
						logger->debug("calling southPlugin->reconfigure() for updating loglevel");
						southPlugin->reconfigure("logLevel");
					}
				}
			}
			if (m_configAdvanced.itemExists("throttle"))
			{
				string throt = m_configAdvanced.getValue("throttle");
				if (throt[0] == 't' || throt[0] == 'T')
				{
					m_throttle = true;
					m_highWater = threshold
					       	+ (((float)threshold * SOUTH_THROTTLE_HIGH_PERCENT) / 100.0);
					m_lowWater = threshold
					       	+ (((float)threshold * SOUTH_THROTTLE_LOW_PERCENT) / 100.0);
					logger->info("Throttling is enabled, high water mark is set to %ld", m_highWater);
				}
				else
				{
					m_throttle = false;
				}
			}
		} catch (ConfigItemNotFound e) {
			logger->info("Defaulting to inline defaults for south configuration");
		}

		m_assetTracker = new AssetTracker(m_mgtClient, m_name);
		m_storageAssetTracker = new StorageAssetTracker(m_mgtClient, m_name);

		{
		// Instantiate the Ingest class
		Ingest ingest(storage, timeout, threshold, m_name, pluginName, m_mgtClient);
		m_ingest = &ingest;

		if (m_configAdvanced.itemExists("statistics"))
		{
			m_ingest->setStatistics(m_configAdvanced.getValue("statistics"));
		}

		try {
			m_readingsPerSec = 1;
			if (m_configAdvanced.itemExists("readingsPerSec"))
				m_readingsPerSec = (unsigned long)strtol(m_configAdvanced.getValue("readingsPerSec").c_str(), NULL, 10);
			if (m_readingsPerSec < 1)
			{
				logger->warn("Invalid setting of reading rate, defaulting to 1");
				m_readingsPerSec = 1;
			}
		} catch (ConfigItemNotFound e) {
			logger->info("Defaulting to inline default for poll interval");
		}

		// Load filter plugins and set them in the Ingest class
		if (!ingest.loadFilters(m_name))
		{
			string errMsg("'" + m_name + "' plugin: failed loading filter plugins.");
			Logger::getLogger()->fatal((errMsg + " Exiting.").c_str());
			throw runtime_error(errMsg);
		}

		if (southPlugin->persistData())
		{
			m_pluginData = new PluginData(new StorageClient(storageRecord.getAddress(),
                                                storageRecord.getPort()));
			m_dataKey = m_name + m_config.getValue("plugin");
		}

		// Create default security category
		this->createSecurityCategories(m_mgtClient, m_dryRun);

		if (!m_dryRun)	// If not a dry run then handle readings
		{
			// Get and ingest data
			if (! southPlugin->isAsync())
			{
				calculateTimerRate();
				m_timerfd = createTimerFd(m_desiredRate); // interval to be passed is in usecs
				m_currentRate = m_desiredRate;
				if (m_timerfd < 0)
				{
					logger->fatal("Could not create timer FD");
					return;
				}
				
				int pollCount = 0;
				struct timespec start, end;
				if (clock_gettime(CLOCK_MONOTONIC, &start) == -1)
				   Logger::getLogger()->error("polling loop start: clock_gettime");

				const char *pluginInterfaceVer = southPlugin->getInfo()->interface;
				bool pollInterfaceV2 = (pluginInterfaceVer[0]=='2' && pluginInterfaceVer[1]=='.');
				logger->info("pollInterfaceV2=%s", pollInterfaceV2?"true":"false");

				/*
				 * Start the plugin. If it fails with an exception, retry the start with a delay
				 * That delay starts at 500mS and will backoff to 1 minute
				 *
				 * We will continue to retry the start until the service is shutdown
				 */
				bool started = false;
				int delay = 500;
				while (started == false && m_shutdown == false)
				{
					if (southPlugin->persistData())
					{
						Logger::getLogger()->debug("Plugin persists data");
						string pluginData = m_pluginData->loadStoredData(m_dataKey);
						try {
							southPlugin->startData(pluginData);
							started = true;
						} catch (...) {
							Logger::getLogger()->debug("Plugin start raised an exception");
						}
					}
					else
					{
						Logger::getLogger()->debug("Plugin does not persist data");
						started = true;
					}
					if (!started)
					{
						std::this_thread::sleep_for(std::chrono::milliseconds(delay));
						if (delay < 60 * 1000)	// Backoff the delay to 1 minute
						{
							delay *= 2;
						}
					}
				}

				while (!m_shutdown)
				{
					uint64_t exp = 0;
					ssize_t s;
					
					if (m_pollType == POLL_FIXED)
					{
						if (syncToNextPoll())
							exp = 1;	// Perform one poll
					}
					else if (m_pollType == POLL_INTERVAL)
					{
						long rep = m_repeatCnt;
						while (rep > 0)
						{
							s = read(m_timerfd, &exp, sizeof(uint64_t));
							if ((unsigned int)s != sizeof(uint64_t))
								logger->error("timerfd read()");
							if (exp > 100 && exp > m_readingsPerSec/2)
							logger->error("%d expiry notifications accumulated", exp);
							rep--;
							if (m_shutdown)
							{
								break;
							}
						}
					}
					else if (m_pollType == POLL_ON_DEMAND)
					{
						if (onDemandPoll())
							exp = 1;
					}
					if (m_shutdown)
					{
						break;
					}
#if DO_CATCHUP
					for (uint64_t i=0; i<exp; i++)
#endif
					{
						if (!pollInterfaceV2) // v1 poll method
						{
						
							Reading reading = southPlugin->poll();
							if (reading.getDatapointCount())
							{
								ingest.ingest(reading);
							}
							++pollCount;
						}
						else // V2 poll method
						{
							while(1)
							{
								unsigned int numPendingReconfs;
								{
									lock_guard<mutex> guard(m_pendingNewConfigMutex);
									numPendingReconfs = m_pendingNewConfig.size();
								}
								// if a reconf is pending, make this poll thread yield CPU, sleep_for is needed to sleep this thread for sufficiently long time
								if (numPendingReconfs)
								{
									Logger::getLogger()->debug("SouthService::start(): %d entries in m_pendingNewConfig, poll thread yielding CPU", numPendingReconfs);
									std::this_thread::sleep_for(std::chrono::milliseconds(200));
								}
								else
									break;
							}
							ReadingSet *set = southPlugin->pollV2();
				if (set)
				{
				    std::vector<Reading *> *vec = set->getAllReadingsPtr();
				    std::vector<Reading *> *vec2 = new std::vector<Reading *>;
				    if (!vec)
				    {
					Logger::getLogger()->info("%s:%d: V2 poll method: vec is NULL", __FUNCTION__, __LINE__);
					continue;
				    }
				    else
				    {
					for (auto & r : *vec)
					{
					    Reading *r2 = new Reading(*r); // Need to copy reading objects here, since "del set" below would remove encapsulated reading objects
					    vec2->emplace_back(r2);
					}
				    }

							ingest.ingest(vec2);
							pollCount += (int) vec2->size();
							delete vec2; 	// each reading object inside vector has been allocated on heap and moved to Ingest class's internal queue
							delete set;
				}
						}
						throttlePoll();
					}
				}
				if (clock_gettime(CLOCK_MONOTONIC, &end) == -1)
				   Logger::getLogger()->error("polling loop end: clock_gettime");
				
				int secs = end.tv_sec - start.tv_sec;
				int nsecs = end.tv_nsec - start.tv_nsec;
				if (nsecs < 0)
				{
					secs--;
					nsecs += 1000000000;
				}
				Logger::getLogger()->info("%d readings generated in %d.%d secs", pollCount, secs, nsecs);
				close(m_timerfd);
			}
			else
			{
				const char *pluginInterfaceVer = southPlugin->getInfo()->interface;
				bool pollInterfaceV2 = (pluginInterfaceVer[0]=='2' && pluginInterfaceVer[1]=='.');
				Logger::getLogger()->info("pluginInterfaceVer=%s, pollInterfaceV2=%s", pluginInterfaceVer, pollInterfaceV2?"true":"false");
				if (!pollInterfaceV2)
					southPlugin->registerIngest((INGEST_CB)doIngest, &ingest);
				else
					southPlugin->registerIngestV2((INGEST_CB2)doIngestV2, &ingest);
				bool started = false;
				int backoff = 1000;
				while (started == false && m_shutdown == false)
				{
					try {
						if (southPlugin->persistData())
						{
							string pluginData = m_pluginData->loadStoredData(m_dataKey);
							Logger::getLogger()->debug("Plugin persists data, %s", pluginData.c_str());
							southPlugin->startData(pluginData);
						}
						else
						{
							Logger::getLogger()->debug("Plugin does not persist data");
							southPlugin->start();
						}
						started = true;
					} catch (...) {
						Logger::getLogger()->debug("Plugin start raised an exception");
						std::this_thread::sleep_for(std::chrono::milliseconds(backoff));
						if (backoff < 60000)
						{
							backoff *= 2;
						}
					}
				}
				while (!m_shutdown)
				{
					std::this_thread::sleep_for(std::chrono::milliseconds(1000));
				}
			}
		}
		else
		{
			Logger::getLogger()->info("Dryrun of service, shutting down");
		}

		// Shutdown the API
		delete api;

		// do plugin shutdown before destroying Ingest object on stack
		if (southPlugin)
		{
			if (southPlugin->persistData())
			{
				string data = southPlugin->shutdownSaveData();
				Logger::getLogger()->debug("Persist plugin data, %s '%s'", m_dataKey, data.c_str());
				m_pluginData->persistPluginData(m_dataKey, data);
			}
			else
			{
				southPlugin->shutdown();
			}
		}
		}
		
		// Clean shutdown, unregister the storage service
		if (!m_dryRun)
		{
			if (m_requestRestart)
			{
				m_mgtClient->restartService();
			}
			else
			{
				m_mgtClient->unregisterService();
			}
		}
	}
	management.stop();
	logger->info("South service shutdown %s completed", m_dryRun ? "from dry run " : "");
}

/**
 * Stop the storage service/
 */
void SouthService::stop()
{
	if (m_storageAssetTracker)
	{
		m_storageAssetTracker->releaseStorageAssetTracker();
	}
	logger->info("Stopping south service...\n");
}

/**
 * Creates config categories and sub categories recursively, along with their parent-child relations
 */
void SouthService::createConfigCategories(DefaultConfigCategory configCategory, std::string parent_name, std::string current_name)
{

	// Deal with registering and fetching the configuration
	DefaultConfigCategory defConfig(configCategory);
	defConfig.setDescription(current_name);	// TODO We do not have access to the description

	DefaultConfigCategory defConfigCategoryOnly(defConfig);
	defConfigCategoryOnly.keepItemsType(ConfigCategory::ItemType::CategoryType);
	defConfig.removeItemsType(ConfigCategory::ItemType::CategoryType);

	// Create/Update category name (we pass keep_original_items=true)
	m_mgtClient->addCategory(defConfig, true);

	// Add this service under 'South' parent category
	vector<string> children;
	children.push_back(current_name);
	m_mgtClient->addChildCategories(parent_name, children);

	// Adds sub categories to the configuration
	bool extracted = true;
	ConfigCategory subCategory;
	while (extracted) {

		extracted = subCategory.extractSubcategory(defConfigCategoryOnly);

		if (extracted) {
			DefaultConfigCategory defSubCategory(subCategory);

			createConfigCategories(defSubCategory, current_name, subCategory.getName());

			// Cleans the category
			subCategory.removeItems();
			subCategory = ConfigCategory() ;
		}
	}

}

/**
 * Load the configured south plugin
 *
 * TODO Should search for the plugin in specified locations
 */
bool SouthService::loadPlugin()
{
	try {
		PluginManager *manager = PluginManager::getInstance();

		if (! m_config.itemExists("plugin"))
		{
			logger->error("Unable to fetch plugin name from configuration.\n");
			return false;
		}
		string plugin = m_config.getValue("plugin");
		logger->info("Loading south plugin %s.", plugin.c_str());
		PLUGIN_HANDLE handle;
		if ((handle = manager->loadPlugin(plugin, PLUGIN_TYPE_SOUTH)) != NULL)
		{
			// Adds categories and sub categories to the configuration
			DefaultConfigCategory defConfig(m_name, manager->getInfo(handle)->config);
			createConfigCategories(defConfig, string("South"), m_name);

			// Must now reload the configuration to obtain any items added from
			// the plugin
			// Removes all the m_items already present in the category
			m_config.removeItems();
			m_config = m_mgtClient->getCategory(m_name);
			m_config.addItem("mgmt_client_url_base", "Management client host and port",
                             "string", "127.0.0.1:0",
                             m_mgtClient->getUrlbase());
			try {
				southPlugin = new SouthPlugin(handle, m_config);
			} catch (...) {
				return false;
			}

			// Deal with registering and fetching the advanced configuration
			string advancedCatName = m_name+string("Advanced");
			DefaultConfigCategory defConfigAdvanced(advancedCatName, string("{}"));
			addConfigDefaults(defConfigAdvanced);
			defConfigAdvanced.setDescription(m_name+string(" advanced config params"));

			// Create/Update category name (we pass keep_original_items=true)
			m_mgtClient->addCategory(defConfigAdvanced, true);

			// Add this service under 'm_name' parent category
			vector<string> children1;
			children1.push_back(advancedCatName);
			m_mgtClient->addChildCategories(m_name, children1);

			// Must now reload the merged configuration
			m_configAdvanced = m_mgtClient->getCategory(advancedCatName);

			return true;
		}
	} catch (exception e) {
		logger->fatal("Failed to load south plugin: %s\n", e.what());
	}
	return false;
}

/**
 * Shutdown request
 */
void SouthService::shutdown()
{
	/* Stop recieving new requests and allow existing
	 * requests to drain.
	 */
	if (m_pollType == POLL_ON_DEMAND)
	{
		lock_guard<mutex> lk(m_pollMutex);
		m_shutdown = true;
		m_pollCV.notify_all();
	}
	else
	{
		m_shutdown = true;
	}
	logger->info("South service shutdown in progress.");
}

/**
 * Restart request
 */
void SouthService::restart()
{
	/* Stop recieving new requests and allow existing
	 * requests to drain.
	 */
	m_requestRestart = true;
	m_shutdown = true;
	logger->info("South service shutdown for restart in progress.");
}

/**
 * Configuration change notification
 *
 * @param categoryName	Category name
 * @param category	Category value
 */
void SouthService::processConfigChange(const string& categoryName, const string& category)
{
	logger->info("Configuration change in category %s: %s", categoryName.c_str(),
			category.c_str());
	if (categoryName.compare(m_name) == 0)
	{
		m_config = ConfigCategory(m_name, category);
		try {
			southPlugin->reconfigure(category);
		}
		catch (...) {
			logger->fatal("Unrecoverable failure during South plugin reconfigure, south service exiting...");
			shutdown();
		}
		// Let ingest class check for changes to filter pipeline
		m_ingest->configChange(categoryName, category);
	}
	if (categoryName.compare(m_name+"Advanced") == 0)
	{
		m_configAdvanced = ConfigCategory(m_name+"Advanced", category);
		if (m_configAdvanced.itemExists("statistics"))
		{
			m_ingest->setStatistics(m_configAdvanced.getValue("statistics"));
		}
		if (! southPlugin->isAsync())
		{
			try {
				unsigned long newval = (unsigned long)strtol(m_configAdvanced.getValue("readingsPerSec").c_str(), NULL, 10);
				if (newval < 1)
				{
					logger->warn("Invalid setting of reading rate, defaulting to 1");
					m_readingsPerSec = 1;
				}
				string units = m_configAdvanced.getValue("units");
				string pollType = m_configAdvanced.getValue("pollType");
				bool wakeup = false;
				if (m_pollType == POLL_ON_DEMAND)
				{
					wakeup = true;
				}
				if (pollType.compare("Fixed Times") == 0)
				{
					m_pollType = POLL_FIXED;
					processNumberList(m_configAdvanced, "pollHours", m_hours);
					processNumberList(m_configAdvanced, "pollMinutes", m_minutes);
					processNumberList(m_configAdvanced, "pollSeconds", m_seconds);

					if (m_minutes.size() == 0 && m_hours.size() != 0)
						m_minutes.push_back(0);
					if (m_seconds.size() == 0 && m_minutes.size() != 0)
						m_seconds.push_back(0);

					m_desiredRate.tv_sec  = 1;
					m_desiredRate.tv_usec = 0;
					if (wakeup)
					{
						// Wakup from on demand polling
						m_pollCV.notify_all();
					}
				}
				else if (pollType.compare("Interval") == 0
						&& (newval != m_readingsPerSec || m_rateUnits.compare(units) != 0))
				{
					m_pollType = POLL_INTERVAL;
					m_readingsPerSec = newval;
					m_rateUnits = units;
					close(m_timerfd);
					calculateTimerRate();
					m_currentRate = m_desiredRate;
					m_timerfd = createTimerFd(m_desiredRate); // interval to be passed is in usecs
					if (wakeup)
					{
						// Wakup from on demand polling
						m_pollCV.notify_all();
					}
				}
				else if (pollType.compare("Interval") == 0 && m_pollType != POLL_INTERVAL)
				{
					// Change to interval mode without the rate changing
					m_pollType = POLL_INTERVAL;
					if (wakeup)
					{
						// Wakup from on demand polling
						m_pollCV.notify_all();
					}
				}
				else if (pollType.compare("On Demand") == 0)
				{
					m_pollType = POLL_ON_DEMAND;
				}
			} catch (ConfigItemNotFound e) {
				logger->error("Failed to update poll interval following configuration change");
			}
		}
		unsigned long threshold = 5000;	// This should never be used
		if (m_configAdvanced.itemExists("bufferThreshold"))
		{
			threshold = (unsigned int)strtol(m_configAdvanced.getValue("bufferThreshold").c_str(), NULL, 10);
			m_ingest->setThreshold(threshold);
		}
		if (m_configAdvanced.itemExists("maxSendLatency"))
		{
			m_ingest->setTimeout(strtol(m_configAdvanced.getValue("maxSendLatency").c_str(), NULL, 10));
		}
		if (m_configAdvanced.itemExists("logLevel"))
		{
			string prevLogLevel = logger->getMinLevel();
			logger->setMinLevel(m_configAdvanced.getValue("logLevel"));

			PluginManager *manager = PluginManager::getInstance();
			PLUGIN_TYPE type = manager->getPluginImplType(southPlugin->getHandle());
			logger->debug("%s:%d: South plugin type = %s", __FUNCTION__, __LINE__, (type==PYTHON_PLUGIN)?"PYTHON_PLUGIN":"BINARY_PLUGIN");

			// propagate loglevel change to filter irrespective whether the host plugin is python/binary
			m_ingest->configChange(categoryName, "logLevel");
			
			if (type == PYTHON_PLUGIN)
			{
				// propagate loglevel changes to python filters/plugins, if present
				logger->debug("prevLogLevel=%s, m_configAdvanced.getValue(\"logLevel\")=%s", prevLogLevel.c_str(), m_configAdvanced.getValue("logLevel").c_str());
				if (prevLogLevel.compare(m_configAdvanced.getValue("logLevel")) != 0)
				{
					logger->debug("%s:%d: calling southPlugin->reconfigure() for updating loglevel", __FUNCTION__, __LINE__);
					southPlugin->reconfigure("logLevel");
				}
			}
		}
		if (m_configAdvanced.itemExists("throttle"))
		{
			string throt = m_configAdvanced.getValue("throttle");
			if (throt[0] == 't' || throt[0] == 'T')
			{
				m_throttle = true;
				m_highWater = threshold
				       	+ (((float)threshold * SOUTH_THROTTLE_HIGH_PERCENT) / 100.0);
				m_lowWater = threshold
				       	+ (((float)threshold * SOUTH_THROTTLE_LOW_PERCENT) / 100.0);
				logger->info("Throttling is enabled, high water mark is set to %ld", m_highWater);
			}
			else
			{
				m_throttle = false;
			}
		}
	}

	// Update the  Security category
	if (categoryName.compare(m_name+"Security") == 0)
	{
		this->updateSecurityCategory(category);
	}
}

/**
 * Separate thread to run plugin_reconf, to avoid blocking 
 * service's management interface due to long plugin_poll calls
 */
static void reconfThreadMain(void *arg)
{
	SouthService *ss = (SouthService *)arg;
	Logger::getLogger()->info("reconfThreadMain(): Spawned new thread for plugin reconf");
	while(1)
	{
		ss->handlePendingReconf();
	}
	Logger::getLogger()->info("reconfThreadMain(): plugin reconf thread exiting");
}

/**
 * Handle configuration change notification; called by reconf thread
 * Waits for some reconf operation(s) to get queued up, then works thru' them
 */
void SouthService::handlePendingReconf()
{
	Logger::getLogger()->debug("SouthService::handlePendingReconf: Going into cv wait");
	mutex mtx;
	unique_lock<mutex> lck(mtx);
	m_cvNewReconf.wait(lck);
	Logger::getLogger()->debug("SouthService::handlePendingReconf: cv wait has completed; some reconf request(s) has/have been queued up");

	while(1)
	{
		unsigned int numPendingReconfs = 0;
		{
			lock_guard<mutex> guard(m_pendingNewConfigMutex);
			numPendingReconfs = m_pendingNewConfig.size();
			if (numPendingReconfs)
				Logger::getLogger()->debug("SouthService::handlePendingReconf(): will process %d entries in m_pendingNewConfig", numPendingReconfs);
			else
			{
				Logger::getLogger()->debug("SouthService::handlePendingReconf DONE");
				break;
			}
		}

		for (unsigned int i=0; i<numPendingReconfs; i++)
		{
			logger->debug("SouthService::handlePendingReconf(): Handling Configuration change #%d", i);
			std::pair<std::string,std::string> *reconfValue = NULL;
			{
				lock_guard<mutex> guard(m_pendingNewConfigMutex);
				reconfValue = &m_pendingNewConfig[i];
			}
			std::string categoryName = reconfValue->first;
			std::string category = reconfValue->second;
			processConfigChange(categoryName, category);

			logger->debug("SouthService::handlePendingReconf(): Handling of configuration change #%d done", i);
		}
		
		{
			lock_guard<mutex> guard(m_pendingNewConfigMutex);
			for (unsigned int i=0; i<numPendingReconfs; i++)
				m_pendingNewConfig.pop_front();
			logger->debug("SouthService::handlePendingReconf DONE: first %d entry(ies) removed, m_pendingNewConfig new size=%d", numPendingReconfs, m_pendingNewConfig.size());
		}
	}
}

/**
 * Configuration change notification using a separate thread
 *
 * @param categoryName	Category name
 * @param category	Category value
 */
void SouthService::configChange(const string& categoryName, const string& category)
{
	{
		lock_guard<mutex> guard(m_pendingNewConfigMutex);
		m_pendingNewConfig.emplace_back(std::make_pair(categoryName, category));
		Logger::getLogger()->debug("SouthService::reconfigure(): After adding new entry, m_pendingNewConfig.size()=%d", m_pendingNewConfig.size());

		m_cvNewReconf.notify_all();
	}
}

/**
 * Add the generic south service configuration options to the advanced
 * category
 *
 * @param defaultConfiguration	The default configuration from the plugin
 */
void SouthService::addConfigDefaults(DefaultConfigCategory& defaultConfig)
{
	bool isAsync = southPlugin->isAsync();
	for (int i = 0; defaults[i].name; i++)
	{
		if (strcmp(defaults[i].name, "readingsPerSec") == 0 && isAsync)
		{
			continue;
		}
		defaultConfig.addItem(defaults[i].name, defaults[i].description,
			defaults[i].type, defaults[i].value, defaults[i].value);
		defaultConfig.setItemDisplayName(defaults[i].name, defaults[i].displayName);
		if (!strcmp(defaults[i].name, "readingsPerSec"))
		{
			defaultConfig.setItemAttribute(defaults[i].name, ConfigCategory::MINIMUM_ATTR, "1");

		}
	}

	if (!isAsync)
	{
		/* Add the reading rate units */
		vector<string>	rateUnits = { "second", "minute", "hour" };
		defaultConfig.addItem("units", "Reading Rate Per",
				"second", "second", rateUnits);
		defaultConfig.setItemDisplayName("units", "Reading Rate Per");

		/* Now add the fixed time polling option */
		vector<string> pollOptions = { "Interval", "Fixed Times", "On Demand" };
		defaultConfig.addItem("pollType", "Either poll at fixed intervals, at fixed times or when trigger by a poll control operation.",
				"Interval", "Interval", pollOptions);
		defaultConfig.setItemDisplayName("pollType", "Poll Type");

		/* Add the validity for interval polling items */
		defaultConfig.setItemAttribute("readingsPerSec",
				ConfigCategory::VALIDITY_ATTR, "pollType == \"Interval\"");
		defaultConfig.setItemAttribute("units",
				ConfigCategory::VALIDITY_ATTR, "pollType == \"Interval\"");
		defaultConfig.setItemAttribute("throttle",
				ConfigCategory::VALIDITY_ATTR, "pollType == \"Interval\"");

		/* Add the three time specifiers */
		defaultConfig.addItem("pollHours",
				"List of hours on which to poll or leave empty for all hours",
				"string", "", "");
		defaultConfig.setItemDisplayName("pollHours", "Hours");
		defaultConfig.setItemAttribute("pollHours",
				ConfigCategory::VALIDITY_ATTR, "pollType == \"Fixed Times\"");
		defaultConfig.addItem("pollMinutes",
				"List of minutes on which to poll or leave empty for all minutes",
				"string", "", "");
		defaultConfig.setItemDisplayName("pollMinutes", "Minutes");
		defaultConfig.setItemAttribute("pollMinutes",
				ConfigCategory::VALIDITY_ATTR, "pollType == \"Fixed Times\"");
		defaultConfig.addItem("pollSeconds",
				"Seconds on which to poll expressed as a comma seperated list",
				"string", "0,15,30,45", "0,15,30,40");
		defaultConfig.setItemDisplayName("pollSeconds", "Seconds");
		defaultConfig.setItemAttribute("pollSeconds",
				ConfigCategory::VALIDITY_ATTR, "pollType == \"Fixed Times\"");
	}

	if (southPlugin->hasControl())
	{
		defaultConfig.addItem("control", "Allow write and control operations on the device",
			       "boolean", "true", "true");
		defaultConfig.setItemDisplayName("control", "Allow Control");
	}

	/* Add the set of logging levels to the service */
	vector<string>	logLevels = { "error", "warning", "info", "debug" };
	defaultConfig.addItem("logLevel", "Minimum logging level reported",
			"warning", "warning", logLevels);
	defaultConfig.setItemDisplayName("logLevel", "Minimum Log Level");

	/* Add the set of logging levels to the service */
	vector<string>	statistics = { "per asset", "per service", "per asset & service" };
	defaultConfig.addItem("statistics", "Collect statistics either for every asset ingested, for the service in total or both",
			"per asset & service", "per asset & service", statistics);
	defaultConfig.setItemDisplayName("statistics", "Statistics Collection");
}

/**
 * Create a timer FD on which a read would return data every time the given 
 * interval elapses
 *
 * @param usecs	 Time in micro-secs after which data would be available on the timer FD
 */
int SouthService::createTimerFd(struct timeval rate)
{
	int fd = -1;
	struct itimerspec new_value;
	struct timespec now;

	if (clock_gettime(CLOCK_REALTIME, &now) == -1)
	   Logger::getLogger()->error("clock_gettime");

	new_value.it_value.tv_sec = now.tv_sec + rate.tv_sec;
	new_value.it_value.tv_nsec = now.tv_nsec + rate.tv_usec*1000;
	if (new_value.it_value.tv_nsec >= 1000000000)
	{
		new_value.it_value.tv_sec += new_value.it_value.tv_nsec/1000000000;
		new_value.it_value.tv_nsec %= 1000000000;
	}
	
	new_value.it_interval.tv_sec = rate.tv_sec;
	new_value.it_interval.tv_nsec = rate.tv_usec*1000;
	if (new_value.it_interval.tv_nsec >= 1000000000)
	{
		new_value.it_interval.tv_sec += new_value.it_interval.tv_nsec/1000000000;
		new_value.it_interval.tv_nsec %= 1000000000;
	}
	
	errno=0;
	fd = timerfd_create(CLOCK_REALTIME, 0);
	if (fd == -1)
	{
		Logger::getLogger()->error("timerfd_create failed, errno=%d (%s)", errno, strerror(errno));
		return fd;
	}

	if (timerfd_settime(fd, TFD_TIMER_ABSTIME, &new_value, NULL) == -1)
	{
	    Logger::getLogger()->error("timerfd_settime failed, errno=%d (%s)", errno, strerror(errno));
	    close (fd);
		return -1;
	}

	return fd;
}

/**
 * If enabled, control the throttling of the poll rate in order to keep
 * the buffer usage of the service within check.
 *
 * Although this is written as if rate is being control, which it
 * logically is, the actual values are poll intervals. Hence reducing
 * the poll rate increases the value of m_currentRate.
 */
void SouthService::throttlePoll()
{
struct timeval now, res;

	if (!m_throttle)
	{
		return;
	}
	double desired = m_desiredRate.tv_sec + ((double)m_desiredRate.tv_usec / 1000000);
	desired *= m_repeatCnt;
	gettimeofday(&now, NULL);
	timersub(&now, &m_lastThrottle, &res);
	if (m_ingest->queueLength() > m_highWater && res.tv_sec > SOUTH_THROTTLE_DOWN_INTERVAL)
	{
		double rate = m_currentRate.tv_sec + ((double)m_currentRate.tv_usec / 1000000);
		rate *= (1.0 + ((double)SOUTH_THROTTLE_PERCENT / 100.0));
		if (rate > MAX_SLEEP * 1000000)
		{
			double x = rate / (MAX_SLEEP * 1000000);
			m_repeatCnt = ceil(x);
			rate /= m_repeatCnt;
		}
		else
		{
			m_repeatCnt = 1;
		}
		m_currentRate.tv_sec = (long)rate;
		m_currentRate.tv_usec = (rate - m_currentRate.tv_sec) * 1000000;
		close(m_timerfd);
		m_timerfd = createTimerFd(m_currentRate); // interval to be passed is in usecs
		m_lastThrottle = now;
		m_throttled = true;
		logger->warn("%s Throttled down poll, rate is now %.1f%% of desired rate", m_name.c_str(), (desired * 100) / rate);
	}
	else if (m_throttled && m_ingest->queueLength() < m_lowWater && res.tv_sec > SOUTH_THROTTLE_UP_INTERVAL)
	{
		// We are currently throttled back but the queue is below the low water mark
		timersub(&m_desiredRate, &m_currentRate, &res);
		if (res.tv_sec != 0 || res.tv_usec != 0)
		{
			double rate = m_currentRate.tv_sec + ((double)m_currentRate.tv_usec / 1000000);
			rate *= (1.0 - ((double)SOUTH_THROTTLE_PERCENT / 100.0));
			if (rate > MAX_SLEEP * 1000000)
			{
				double x = rate / (MAX_SLEEP * 1000000);
				m_repeatCnt = ceil(x);
				rate /= m_repeatCnt;
			}
			else
			{
				m_repeatCnt = 1;
			}
			m_currentRate.tv_sec = (long)rate;
			m_currentRate.tv_usec = (rate - m_currentRate.tv_sec) * 1000000;
			if (m_currentRate.tv_sec <= m_desiredRate.tv_sec
					&& m_currentRate.tv_usec < m_desiredRate.tv_usec)
			{
				m_currentRate = m_desiredRate;
				m_throttled = false;
				logger->warn("%s Poll rate returned to configured value", m_name.c_str());
			}
			else
			{
				logger->warn("%s Throttled up poll, rate is now %.1f%% of desired rate", m_name.c_str(), (desired * 100) / rate);
			}
			close(m_timerfd);
			m_timerfd = createTimerFd(m_currentRate); // interval to be passed is in usecs
			m_lastThrottle = now;
		}
	}
}

/**
 * Perform a setPoint operation on the south plugin
 *
 * @param name	Name of the point to set
 * @param value	The value to set
 * @return	Success or failure of the SetPoint operation
 */
bool SouthService::setPoint(const string& name, const string& value)
{
	if (southPlugin->hasControl())
	{
		return southPlugin->write(name, value);
	}
	else
	{
		logger->warn("SetPoint operation %s = %s attempted on plugin that does not support control", name.c_str(), value.c_str());
		return false;
	}
}

/**
 * Perform an operation on the south plugin
 *
 * @param name	Name of the operation
 * @param params The parameters for the operaiton, if any
 * @return	Success or failure of the operation
 */
bool SouthService::operation(const string& operation, vector<PLUGIN_PARAMETER *>& params)
{
	if (operation.compare("poll") == 0)
	{
		if (m_pollType == POLL_ON_DEMAND)
		{
			m_doPoll = true;
			m_pollCV.notify_all();
			return true;
		}
		else
		{
			logger->warn("Received a poll request for a service that is not enabled for on demand polling");
			return false;
		}
	}
	else if (southPlugin->hasControl())
	{
		return southPlugin->operation(operation, params);
	}
	else
	{
		logger->warn("Operation %s attempted on plugin that does not support control", operation.c_str());
		return false;
	}
}

/**
 * Process a list of numbers into a vector of integers.
 * The list of numbers is obtained from a configuration
 * item.
 *
 * @param category	The configuration category
 * @param item		Name of the configuration item
 * @param list		The vector to populate
 */
void SouthService::processNumberList(const ConfigCategory& category,
				const string& item, vector<unsigned long>& list)
{
	list.clear();
	if (!category.itemExists(item))
	{
		Logger::getLogger()->warn("Item %s does not exist", item.c_str());
		return;
	}
	string value = category.getValue(item);
	if (value.length() == 0)
	{
		Logger::getLogger()->info("Item %s is empty", item.c_str());
		return;
	}

	const char *ptr = value.c_str();
	char *eptr;
	while (*ptr)
	{
		list.push_back(strtoul(ptr, &eptr, 10));
		ptr = eptr;
		if (*ptr == ',')
			ptr++;
	}
}

/**
 * Calcuate the rate at which the timer should trigger and the repeat
 * requirement needed to match the requested poll rate
 */
void SouthService::calculateTimerRate()
{
	string pollType = m_configAdvanced.getValue("pollType");
	if (pollType.compare("Fixed Times") == 0)
	{
		if (m_pollType == POLL_ON_DEMAND)
		{
			lock_guard<mutex> lk(m_pollMutex);
			m_pollType = POLL_FIXED;
			m_pollCV.notify_all();
		}
		m_pollType = POLL_FIXED;
		processNumberList(m_configAdvanced, "pollHours", m_hours);
		processNumberList(m_configAdvanced, "pollMinutes", m_minutes);
		processNumberList(m_configAdvanced, "pollSeconds", m_seconds);

		if (m_minutes.size() == 0 && m_hours.size() != 0)
			m_minutes.push_back(0);
		if (m_seconds.size() == 0 && m_minutes.size() != 0)
			m_seconds.push_back(0);

		m_desiredRate.tv_sec  = 1;
		m_desiredRate.tv_usec = 0;
	}
	else if (pollType.compare("On Demand") == 0)
	{
		m_pollType = POLL_ON_DEMAND;
	}
	else
	{
		if (m_pollType == POLL_ON_DEMAND)
		{
			lock_guard<mutex> lk(m_pollMutex);
			m_pollType = POLL_INTERVAL;
			m_pollCV.notify_all();
		}
		m_pollType = POLL_INTERVAL;
		string units = m_configAdvanced.getValue("units");
		unsigned long dividend = 1000000;
		if (units.compare("second") == 0)
			dividend = 1000000;
		else if (units.compare("minute") == 0)
			dividend = 60000000;
		else if (units.compare("hour") == 0)
			dividend = 3600000000;
		m_rateUnits = units;
		unsigned long usecs = dividend / m_readingsPerSec;

		if (usecs > MAX_SLEEP * 1000000)
		{
			double x = usecs / (MAX_SLEEP * 1000000);
			m_repeatCnt = ceil(x);
			usecs /= m_repeatCnt;
		}
		else
		{
			m_repeatCnt = 1;
		}
		m_desiredRate.tv_sec  = (int)(usecs / 1000000);
		m_desiredRate.tv_usec = (int)(usecs % 1000000);
	}
}

/**
 * Find the next fixed time poll time and wait for that time before returning.
 * This method will also return if m_shutdown is set.
 *
 * @return bool	True if the return is doe to a poll being required.
 */
bool SouthService::syncToNextPoll()
{
	time_t tim = time(0);
	struct tm tm;
	localtime_r(&tim, &tm);
<<<<<<< HEAD
	unsigned long waitFor = 1;
=======
	unsigned long waitFor = 0;
>>>>>>> 6a0bdb98

	if (m_hours.size() == 0 && m_minutes.size() == 0 && m_seconds.size() == 0)
	{
		Logger::getLogger()->error("Poll time misconfigured.");
	}
	else if (m_hours.size() == 0 && m_minutes.size() == 0)
	{
		// Only looking at seconds
		unsigned int i;
		for (i = 0; i < m_seconds.size() && m_seconds[i] <= (unsigned)tm.tm_sec; i++)
		{
		}
		if (i == m_seconds.size())
		{
			waitFor = (60 - (unsigned)tm.tm_sec) + m_seconds[0];
		}
		else
		{
			waitFor = m_seconds[i] - (unsigned)tm.tm_sec;
		}
	}
	else if (m_hours.size() == 0)
	{
		unsigned int target_min = (unsigned)tm.tm_min;
		unsigned int min, sec;
		for (min = 0; min < m_minutes.size() && m_minutes[min] < target_min; min++)
		{
		}
		if (min == m_minutes.size()) // Reset to start of minute list
		{
			min = 0;
		}

		if (m_minutes[min] != target_min)	// Not this minute
		{
			sec = 0;	// Always use first setting of seconds
		}
		else
		{
			for (sec = 0; sec < m_seconds.size() && m_seconds[sec] <= (unsigned)tm.tm_sec; sec++)
			{
			}
			if (sec == m_seconds.size())
			{
				// Too late in this minute use next minute setting
				sec = 0;
				min++;
				if (min >= m_minutes[min])
				{
					min = 0;
				}
			}
		}
		waitFor = 0;
		if (m_minutes[min] > (unsigned)tm.tm_min)
		{
			waitFor = 60 * (m_minutes[min] - (unsigned)tm.tm_min);
		}
		else if (m_minutes[min] < (unsigned)tm.tm_min)
		{
			waitFor = 60 * ((60 - (unsigned)tm.tm_min) + m_minutes[min]);
		}
		if (m_seconds[sec] > (unsigned)tm.tm_sec)
		{
			waitFor += ((unsigned)tm.tm_sec - m_seconds[sec]);
		}
		else
		{
			waitFor += ((60 - (unsigned)tm.tm_sec) + m_seconds[sec]);
		}
	}
	else	// Hours, minutes and seconds
	{
		unsigned int hour, min, sec;
		for (hour = 0; hour < m_hours.size() && m_hours[hour] < (unsigned)tm.tm_hour; hour++)
		{
		}
		if (hour == m_hours.size()) // Reset to start of minute list
		{
			min = 0;
			sec = 0;
			hour = 0;
		}
		else if (m_hours[hour] == (unsigned)tm.tm_hour)	// Check for this hour
		{
			for (min = 0; min < m_minutes.size() && m_minutes[min] < (unsigned)tm.tm_min; min++)
			{
			}
			if (min < m_minutes.size()) // may still be a trogger in this hor
			{
				for (sec = 0; sec < m_seconds.size() && m_seconds[sec] <= (unsigned)tm.tm_sec; sec++)
				{
				}
				if (sec == m_seconds.size())
				{
					// Too late in this minute use next minute setting
					sec = 0;
					min++;
					if (min == m_minutes.size())
					{
						min = 0;
						sec = 0;
						hour++;
						if (m_hours.size() == hour)
							hour = 0;
					}
				}
			}
			else
			{
				hour++;
				min = 0;
				sec = 0;
				if (m_hours.size() == hour)
					hour = 0;
			}
		}
		else
		{
			hour++;
			min = 0;
			sec = 0;
			if (m_hours.size() == hour)
				hour = 0;
		}
		waitFor = 0;
		if (m_hours[hour] > (unsigned)tm.tm_hour)
		{
			waitFor += 60 * 60 * (m_hours[hour] - (unsigned)tm.tm_hour);
		}
		else if (m_minutes[min] < (unsigned)tm.tm_min)
		{
			waitFor += 60 * 60 * ((24 - (unsigned)tm.tm_hour) + m_hours[hour]);
		}
		if (m_minutes[min] > (unsigned)tm.tm_min)
		{
			waitFor += 60 * (m_minutes[min] - (unsigned)tm.tm_min);
		}
		else if (m_minutes[min] < (unsigned)tm.tm_min)
		{
			waitFor += 60 * ((60 - (unsigned)tm.tm_min) + m_minutes[min]);
		}
		if (m_seconds[sec] > (unsigned)tm.tm_sec)
		{
			waitFor += ((unsigned)tm.tm_sec - m_seconds[sec]);
		}
		else
		{
			waitFor += ((60 - (unsigned)tm.tm_sec) + m_seconds[sec]);
		}
	}


	uint64_t exp;
	while (waitFor)
	{
<<<<<<< HEAD
		if (read(m_timerfd, &exp, sizeof(uint64_t)) == -1)
			return false;
		waitFor--;
=======
		int s = read(m_timerfd, &exp, sizeof(uint64_t));
		if (s > 0)
			waitFor--;
>>>>>>> 6a0bdb98
		if (m_shutdown)
			return false;
		if (m_pollType != POLL_FIXED)	// Configuration has change to the poll type
		{
			return false;
		}
	}
	return true;
}

/**
 * Wait until either a shutdown request is received or a poll operation
 *
 * @return bool		True if the return is due to a new poll request
 */
bool SouthService::onDemandPoll()
{
	unique_lock<mutex> lk(m_pollMutex);
	if (! m_shutdown)
	{
		m_doPoll = false;
		m_pollCV.wait(lk);
	}
	return m_doPoll;
}<|MERGE_RESOLUTION|>--- conflicted
+++ resolved
@@ -1461,11 +1461,7 @@
 	time_t tim = time(0);
 	struct tm tm;
 	localtime_r(&tim, &tm);
-<<<<<<< HEAD
 	unsigned long waitFor = 1;
-=======
-	unsigned long waitFor = 0;
->>>>>>> 6a0bdb98
 
 	if (m_hours.size() == 0 && m_minutes.size() == 0 && m_seconds.size() == 0)
 	{
@@ -1622,15 +1618,9 @@
 	uint64_t exp;
 	while (waitFor)
 	{
-<<<<<<< HEAD
 		if (read(m_timerfd, &exp, sizeof(uint64_t)) == -1)
 			return false;
 		waitFor--;
-=======
-		int s = read(m_timerfd, &exp, sizeof(uint64_t));
-		if (s > 0)
-			waitFor--;
->>>>>>> 6a0bdb98
 		if (m_shutdown)
 			return false;
 		if (m_pollType != POLL_FIXED)	// Configuration has change to the poll type
