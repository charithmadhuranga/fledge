--- conflicted
+++ resolved
@@ -1163,20 +1163,12 @@
 			datapoints,
 			count);
 
-<<<<<<< HEAD
-	vector<string> tokens;
-=======
         vector<string> tokens;
->>>>>>> 02828abf
         stringstream dpStringStream(datapoints);
         string temp;
         while(getline(dpStringStream, temp, ','))
         {
-<<<<<<< HEAD
-	        tokens.push_back(temp);
-=======
                 tokens.push_back(temp);
->>>>>>> 02828abf
         }
 
 	ostringstream convert;
@@ -1184,11 +1176,7 @@
         convert << "\"datapoints\":[";
         for (unsigned int i = 0; i < tokens.size() ; ++i)
         {
-<<<<<<< HEAD
-	        convert << "\"" << tokens[i].c_str() << "\"" ;
-=======
 		convert << "\"" << tokens[i].c_str() << "\"" ;
->>>>>>> 02828abf
                 if (i < tokens.size()-1){
 	                convert << ",";
                 }
