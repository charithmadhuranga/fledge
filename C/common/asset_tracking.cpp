--- conflicted
+++ resolved
@@ -34,11 +34,8 @@
  * @param service  		Service name
  */
 AssetTracker::AssetTracker(ManagementClient *mgtClient, string service) 
-<<<<<<< HEAD
-	: HouseKeeperTask("AssetTracker", ASSET_TRACKER_FLUSH_INTERVAL), m_mgtClient(mgtClient), m_service(service)
-=======
-	: m_mgtClient(mgtClient), m_service(service), m_updateInterval(MIN_ASSET_TRACKER_UPDATE)
->>>>>>> c986d5f0
+	: HouseKeeperTask("AssetTracker", ASSET_TRACKER_FLUSH_INTERVAL), m_mgtClient(mgtClient), m_service(service),
+	m_updateInterval(MIN_ASSET_TRACKER_UPDATE)
 {
 	instance = this;
 	m_shutdown = false;
@@ -358,14 +355,11 @@
 void AssetTracker::cleanup()
 {
 	unique_lock<mutex> lck(m_mutex);
-<<<<<<< HEAD
-=======
 	while (m_pending.empty() && m_shutdown == false)
 	{
 		m_cv.wait_for(lck, chrono::milliseconds(m_updateInterval));
 		processQueue();
 	}
->>>>>>> c986d5f0
 	// Process any items left in the queue at shutdown
 	processQueue();
 }
