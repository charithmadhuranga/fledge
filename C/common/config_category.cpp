--- conflicted
+++ resolved
@@ -4,7 +4,7 @@
  * Copyright (c) 2018 Dianomic Systems
  *
  * Released under the Apache 2.0 Licence
- *
+ 
  * Author: Mark Riddoch, Massimiliano Pinto
  */
 #include <config_category.h>
@@ -468,15 +468,12 @@
 					return m_items[i]->m_validity;
 				case GROUP_ATTR:
 					return m_items[i]->m_group;
-<<<<<<< HEAD
-=======
 				case DISPLAY_NAME_ATTR:
 					return m_items[i]->m_displayName;
 				case DEPRECATED_ATTR:
 					return m_items[i]->m_deprecated;
 				case RULE_ATTR:
 					return m_items[i]->m_rule;
->>>>>>> 1f67cc76
 				default:
 					throw new ConfigItemAttributeNotFound();
 			}
@@ -533,8 +530,6 @@
 				case GROUP_ATTR:
 					m_items[i]->m_group = value;
 					return true;
-<<<<<<< HEAD
-=======
 				case DISPLAY_NAME_ATTR:
 					m_items[i]->m_displayName = value;
 					return true;
@@ -544,7 +539,6 @@
 				case RULE_ATTR:
 					m_items[i]->m_rule = value;
 					return true;
->>>>>>> 1f67cc76
 				default:
 					return false;
 			}
@@ -1078,8 +1072,6 @@
 		m_group = "";
 	}
 
-<<<<<<< HEAD
-=======
 	if (item.HasMember("rule"))
 	{
 		m_rule = item["rule"].GetString();
@@ -1089,7 +1081,6 @@
 		m_rule = "";
 	}
 
->>>>>>> 1f67cc76
 	if (item.HasMember("options"))
 	{
 		const Value& options = item["options"];
@@ -1372,10 +1363,7 @@
        	m_itemType = rhs.m_itemType;
 	m_validity = rhs.m_validity;
 	m_group = rhs.m_group;
-<<<<<<< HEAD
-=======
 	m_rule = rhs.m_rule;
->>>>>>> 1f67cc76
 }
 
 /**
@@ -1461,14 +1449,11 @@
 			convert << ", \"validity\" : \"" << JSONescape(m_validity) << "\"";
 		}
 
-<<<<<<< HEAD
-=======
 		if (!m_rule.empty())
 		{
 			convert << ", \"rule\" : \"" << JSONescape(m_rule) << "\"";
 		}
 
->>>>>>> 1f67cc76
 		if (!m_group.empty())
 		{
 			convert << ", \"group\" : \"" << m_group << "\"";
@@ -1546,14 +1531,11 @@
 		convert << ", \"validity\" : \"" << JSONescape(m_validity) << "\"";
 	}
 
-<<<<<<< HEAD
-=======
 	if (!m_rule.empty())
 	{
 		convert << ", \"rule\" : \"" << JSONescape(m_rule) << "\"";
 	}
 
->>>>>>> 1f67cc76
 	if (!m_group.empty())
 	{
 		convert << ", \"group\" : \"" << m_group << "\"";
