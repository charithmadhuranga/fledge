/*
 * FogLAMP category management
 *
 * Copyright (c) 2018 Dianomic Systems
 *
 * Released under the Apache 2.0 Licence
 *
 * Author: Mark Riddoch, Massimiliano Pinto
 */
#include <config_category.h>
#include <string>
#include <rapidjson/document.h>
#include <rapidjson/ostreamwrapper.h>
#include <rapidjson/writer.h>
#include "rapidjson/error/error.h"
#include "rapidjson/error/en.h"
#include <sstream>
#include <iostream>
#include <time.h>
#include <stdlib.h>
#include <logger.h>

using namespace std;
using namespace rapidjson;

/**
 * ConfigCategories constructor without parameters
 *
 * Elements can be added with ConfigCategories::addCategoryDescription
 */
ConfigCategories::ConfigCategories()
{
}

/**
 * Construct a ConfigCategories object from a JSON document returned from
 * the FogLAMP configuratrion service.
 */
ConfigCategories::ConfigCategories(const std::string& json)
{
	Document doc;
	doc.Parse(json.c_str());
	if (doc.HasParseError())
	{
		Logger::getLogger()->error("Configuration parse error in %s: %s at %d", json.c_str(),
			GetParseError_En(doc.GetParseError()), (unsigned)doc.GetErrorOffset());
		throw new ConfigMalformed();
	}
	if (doc.HasMember("categories"))
	{
		const Value& categories = doc["categories"];
		if (categories.IsArray())
		{
			// Process every rows and create the result set
			for (auto& cat : categories.GetArray())
			{
				if (!cat.IsObject())
				{
					throw new ConfigMalformed();
				}
				ConfigCategoryDescription *value = new ConfigCategoryDescription(cat["key"].GetString(),
							cat["description"].GetString());
				m_categories.push_back(value);
			}
		}
		else
		{
			throw new ConfigMalformed();
		}
	}
}

/**
 * ConfigCategories destructor
 */
ConfigCategories::~ConfigCategories()
{
	for (auto it = m_categories.cbegin(); it != m_categories.cend(); it++)
	{
		delete *it;
	}
}

/**
 * Add a ConfigCategoryDescription element
 *
 * @param  elem    The ConfigCategoryDescription elemen to add
 */
void ConfigCategories::addCategoryDescription(ConfigCategoryDescription* elem)
{
	m_categories.push_back(elem);
}

/**
 * Return the JSON string of a ConfigCategoryDescription element
 */
string ConfigCategoryDescription::toJSON() const
{
	ostringstream convert;

	convert << "{\"key\": \"" << m_name << "\", ";
	convert << "\"description\" : \"" << m_description << "\"}";

	return convert.str();
}

/**
 * Return the JSON string of all ConfigCategoryDescription
 * elements in m_categories
 */
string ConfigCategories::toJSON() const
{
	ostringstream convert;

	convert << "[";
	for (auto it = m_categories.cbegin(); it != m_categories.cend(); it++)
	{
		convert << (*it)->toJSON();
		if (it + 1 != m_categories.cend() )
		{
                        convert << ", ";
		}
	}
	convert << "]";

	return convert.str();
}

/**
 * Configuration Category constructor
 *
 * @param name	The name of the configuration category
 * @param json	JSON content of the configuration category
 */
ConfigCategory::ConfigCategory(const string& name, const string& json) : m_name(name)
{
	Document doc;
	doc.Parse(json.c_str());
	if (doc.HasParseError())
	{
		Logger::getLogger()->error("Configuration parse error in category '%s', %s: %s at %d",
			name.c_str(), json.c_str(),
			GetParseError_En(doc.GetParseError()), (unsigned)doc.GetErrorOffset());
		throw new ConfigMalformed();
	}
	
	for (Value::ConstMemberIterator itr = doc.MemberBegin(); itr != doc.MemberEnd(); ++itr)
	{
		try
		{
			m_items.push_back(new CategoryItem(itr->name.GetString(), itr->value));
		}
		catch (exception* e)
		{
			Logger::getLogger()->error("Configuration parse error in category '%s' item '%s', %s: %s",
				name.c_str(),
				itr->name.GetString(),
				json.c_str(),
				e->what());
			delete e;
			throw ConfigMalformed();
		}
		catch (...)
		{
			throw;
		}
	}
}

/**
 * Copy constructor for a configuration category
 */
ConfigCategory::ConfigCategory(ConfigCategory const& rhs)
{
	m_name = rhs.m_name;
	m_description = rhs.m_description;

	for (auto it = rhs.m_items.cbegin(); it != rhs.m_items.cend(); it++)
	{
		m_items.push_back(new CategoryItem(**it));
	}
}

/**
 * Configuration category destructor
 */
ConfigCategory::~ConfigCategory()
{
	for (auto it = m_items.cbegin(); it != m_items.cend(); it++)
	{
		delete *it;
	}
}

/**
 * Operator= for ConfigCategory
 */
ConfigCategory& ConfigCategory::operator=(ConfigCategory const& rhs)
{
	m_name = rhs.m_name;
	m_description = rhs.m_description;

	for (auto it = rhs.m_items.cbegin(); it != rhs.m_items.cend(); it++)
	{
		m_items.push_back(new CategoryItem(**it));
	}
	return *this;
}

/**
 * Set the m_value from m_default for each item
 */
void ConfigCategory::setItemsValueFromDefault()
{
	for (auto it = m_items.cbegin(); it != m_items.cend(); it++)
	{
		(*it)->m_value = string((*it)->m_default);
	}
}

/**
 * Check whether at least one item in the category object
 * has both 'value' and 'default' set.
 *
 * @throws ConfigValueFoundWithDefault
 */
void ConfigCategory::checkDefaultValuesOnly() const
{
	for (auto it = m_items.cbegin(); it != m_items.cend(); it++)
	{
		if (!(*it)->m_value.empty())
		{
			throw new ConfigValueFoundWithDefault((*it)->m_name);
		}
	}
}

/**
 * Add an item to a configuration category
 */
void ConfigCategory::addItem(const std::string& name, const std::string description,
                             const std::string& type, const std::string def,
                             const std::string& value)
{
	m_items.push_back(new CategoryItem(name, description, type, def, value));
}


/**
 * Check for the existance of an item within the configuration category
 *
 * @param name	Item name to check within the category
 */
bool ConfigCategory::itemExists(const string& name) const
{
	for (unsigned int i = 0; i < m_items.size(); i++)
	{
		if (name.compare(m_items[i]->m_name) == 0)
		{
			return true;
		}
	}
	return false;
}

/**
 * Return the value of the configuration category item
 *
 * @param name	The name of the configuration item to return
 * @return string	The configuration item name
 * @throws exception if the item does not exist in the category
 */
string ConfigCategory::getValue(const string& name) const
{
	for (unsigned int i = 0; i < m_items.size(); i++)
	{
		if (name.compare(m_items[i]->m_name) == 0)
		{
			return m_items[i]->m_value;
		}
	}
	throw new ConfigItemNotFound();
}

/**
 * Return the requested attribute of a configuration category item
 *
 * @param name	The name of the configuration item to return
 * @param itemAttribute	The item attribute (such as "file", "order", "readonly"
 * @return	The configuration item attribute as string
 * @throws	ConfigItemNotFound if the item does not exist in the category
 *		ConfigItemAttributeNotFound if the requested attribute
 *		does not exist for the found item.
 */
string ConfigCategory::getItemAttribute(const string& itemName,
					const ItemAttribute itemAttribute) const
{
	for (unsigned int i = 0; i < m_items.size(); i++)
	{
		if (itemName.compare(m_items[i]->m_name) == 0)
		{
			switch (itemAttribute)
			{
				case ORDER_ATTR:
					return m_items[i]->m_order;
				case READONLY_ATTR:
					return m_items[i]->m_readonly;
				case FILE_ATTR:
					return m_items[i]->m_file;
				default:
					throw new ConfigItemAttributeNotFound();
			}
		}
	}
	throw new ConfigItemNotFound();
}

/**
 * Return the type of the configuration category item
 *
 * @param name	The name of the configuration item to return
 * @return string	The configuration item name
 * @throws exception if the item does not exist in the category
 */
string ConfigCategory::getType(const string& name) const
{
	for (unsigned int i = 0; i < m_items.size(); i++)
	{
		if (name.compare(m_items[i]->m_name) == 0)
		{
			return m_items[i]->m_type;
		}
	}
	throw new ConfigItemNotFound();
}

/**
 * Return the description of the configuration category item
 *
 * @param name	The name of the configuration item to return
 * @return string	The configuration item name
 * @throws exception if the item does not exist in the category
 */
string ConfigCategory::getDescription(const string& name) const
{
	for (unsigned int i = 0; i < m_items.size(); i++)
	{
		if (name.compare(m_items[i]->m_name) == 0)
		{
			return m_items[i]->m_description;
		}
	}
	throw new ConfigItemNotFound();
}

/**
 * Return the default value of the configuration category item
 *
 * @param name	The name of the configuration item to return
 * @return string	The configuration item name
 * @throws exception if the item does not exist in the category
 */
string ConfigCategory::getDefault(const string& name) const
{
	for (unsigned int i = 0; i < m_items.size(); i++)
	{
		if (name.compare(m_items[i]->m_name) == 0)
		{
			return m_items[i]->m_default;
		}
	}
	throw new ConfigItemNotFound();
}

/**
 * Return the display name of the configuration category item
 *
 * @param name	The name of the configuration item to return
 * @return string	The configuration item name
 * @throws exception if the item does not exist in the category
 */
string ConfigCategory::getDisplayName(const string& name) const
{
	for (unsigned int i = 0; i < m_items.size(); i++)
	{
		if (name.compare(m_items[i]->m_name) == 0)
		{
			return m_items[i]->m_displayName;
		}
	}
	throw new ConfigItemNotFound();
}

/**
 * Return the minimum value of the configuration category item
 *
 * @param name	The name of the configuration item to return
 * @return string	The configuration item name
 * @throws exception if the item does not exist in the category
 */
string ConfigCategory::getMinimum(const string& name) const
{
	for (unsigned int i = 0; i < m_items.size(); i++)
	{
		if (name.compare(m_items[i]->m_name) == 0)
		{
			return m_items[i]->m_minimum;
		}
	}
	throw new ConfigItemNotFound();
}

/**
 * Return the maximum of the configuration category item
 *
 * @param name	The name of the configuration item to return
 * @return string	The configuration item name
 * @throws exception if the item does not exist in the category
 */
string ConfigCategory::getMaximum(const string& name) const
{
	for (unsigned int i = 0; i < m_items.size(); i++)
	{
		if (name.compare(m_items[i]->m_name) == 0)
		{
			return m_items[i]->m_maximum;
		}
	}
	throw new ConfigItemNotFound();
}



/**
 * Return the options of the configuration category item
 *
 * @param name	The name of the configuration item to return
 * @return string	The configuration item name
 * @throws exception if the item does not exist in the category
 */
vector<string> ConfigCategory::getOptions(const string& name) const
{
	for (unsigned int i = 0; i < m_items.size(); i++)
	{
		if (name.compare(m_items[i]->m_name) == 0)
		{
			return m_items[i]->m_options;
		}
	}
	throw new ConfigItemNotFound();
}

/**
 * Return if the configuration item is a string item
 *
 * @param name		The name of the item to test
 * @return bool		True if the item is a string type
 * @throws exception	If the item was not found in the configuration category
 */
bool ConfigCategory::isString(const string& name) const
{
	for (unsigned int i = 0; i < m_items.size(); i++)
	{
		if (name.compare(m_items[i]->m_name) == 0)
		{
			return m_items[i]->m_itemType == CategoryItem::StringItem;
		}
	}
	throw new ConfigItemNotFound();
}

/**
 * Return if the configuration item is an enumeration item
 *
 * @param name		The name of the item to test
 * @return bool		True if the item is a string type
 * @throws exception	If the item was not found in the configuration category
 */
bool ConfigCategory::isEnumeration(const string& name) const
{
	for (unsigned int i = 0; i < m_items.size(); i++)
	{
		if (name.compare(m_items[i]->m_name) == 0)
		{
			return m_items[i]->m_itemType == CategoryItem::EnumerationItem;
		}
	}
	throw new ConfigItemNotFound();
}

/**
 * Return if the configuration item is a JSON item
 *
 * @param name		The name of the item to test
 * @return bool		True if the item is a JSON type
 * @throws exception	If the item was not found in the configuration category
 */
bool ConfigCategory::isJSON(const string& name) const
{
	for (unsigned int i = 0; i < m_items.size(); i++)
	{
		if (name.compare(m_items[i]->m_name) == 0)
		{
			return m_items[i]->m_itemType == CategoryItem::JsonItem;
		}
	}
	throw new ConfigItemNotFound();
}

/**
 * Return if the configuration item is a Bool item
 *
 * @param name		The name of the item to test
 * @return bool		True if the item is a Bool type
 * @throws exception	If the item was not found in the configuration category
 */
bool ConfigCategory::isBool(const string& name) const
{
	for (unsigned int i = 0; i < m_items.size(); i++)
	{
		if (name.compare(m_items[i]->m_name) == 0)
		{
			return m_items[i]->m_itemType == CategoryItem::BoolItem;
		}
	}
	throw new ConfigItemNotFound();
}

/**
 * Return if the configuration item is a Numeric item
 *
 * @param name		The name of the item to test
 * @return bool		True if the item is a Numeric type
 * @throws exception	If the item was not found in the configuration category
 */
bool ConfigCategory::isNumber(const string& name) const
{
	for (unsigned int i = 0; i < m_items.size(); i++)
	{
		if (name.compare(m_items[i]->m_name) == 0)
		{
			return m_items[i]->m_itemType == CategoryItem::NumberItem;
		}
	}
	throw new ConfigItemNotFound();
}

/**
 * Return if the configuration item is a Double item
 *
 * @param name		The name of the item to test
 * @return bool		True if the item is a Double type
 * @throws exception	If the item was not found in the configuration category
 */
bool ConfigCategory::isDouble(const string& name) const
{
	for (unsigned int i = 0; i < m_items.size(); i++)
	{
		if (name.compare(m_items[i]->m_name) == 0)
		{
			return m_items[i]->m_itemType == CategoryItem::DoubleItem;
		}
	}
	throw new ConfigItemNotFound();
}

/**
 * Return if the configuration item is deprecated a item
 *
 * @param name		The name of the item to test
 * @return bool		True if the item is a deprecated type
 * @throws exception	If the item was not found in the configuration category
 */
bool ConfigCategory::isDeprecated(const string& name) const
{
	for (unsigned int i = 0; i < m_items.size(); i++)
	{
		if (name.compare(m_items[i]->m_name) == 0)
		{
			return ! m_items[i]->m_deprecated.empty();
		}
	}
	throw new ConfigItemNotFound();
}

/**
 * Set the description for the configuration category
 *
 * @param description	The configuration category description
 */
void ConfigCategory::setDescription(const string& description)
{
	m_description = description;
}

/**
 * Return JSON string of all category components
 */
string ConfigCategory::toJSON() const
{
ostringstream convert;

	convert << "{ \"key\" : \"" << m_name << "\", ";
	convert << "\"description\" : \"" << m_description << "\", \"value\" : ";
	// Add items
	convert << ConfigCategory::itemsToJSON();
	convert << " }";

	return convert.str();
}

/**
 * Return JSON string of category items only
 */
string ConfigCategory::itemsToJSON() const
{
ostringstream convert;

	convert << "{";
	for (auto it = m_items.cbegin(); it != m_items.cend(); it++)
	{
		convert << (*it)->toJSON();
		if (it + 1 != m_items.cend() )
		{
			convert << ", ";
		}
	}
	convert << "}";

	return convert.str();
}

/**
 * Constructor for a configuration item
 * @param name	The category item name
 * @param item	The item object to add
 * @throw	ConfigMalformed exception
 * @throw	runtime_error exception
 */
ConfigCategory::CategoryItem::CategoryItem(const string& name,
					   const Value& item)
{
	m_name = name;
	if (! item.IsObject())
	{
		throw new ConfigMalformed();
	}
	if (item.HasMember("type"))
	{
		m_type = item["type"].GetString();
	}
	else
	{
		m_type = "";
	}

	if (item.HasMember("description"))
	{
		m_description = item["description"].GetString();
	}
	else
	{
		m_description = "";
	}

	if (item.HasMember("order"))
	{
		m_order = item["order"].GetString();
	}
	else
	{
		m_order = "";
	}

<<<<<<< HEAD
	if (item.HasMember("minimum"))
	{
		m_minimum = item["minimum"].GetString();
	}
	else
	{
		m_minimum = "";
	}

	if (item.HasMember("maximum"))
	{
		m_maximum = item["maximum"].GetString();
	}
	else
	{
		m_maximum = "";
=======
	if (item.HasMember("file"))
	{
		m_file = item["file"].GetString();
	}
	else
	{
		m_file = "";
>>>>>>> ccf70428
	}

	if (item.HasMember("readonly"))
	{
		m_readonly = item["readonly"].GetString();
	}
	else
	{
		m_readonly = "";
	}

	if (item.HasMember("deprecated"))
	{
		m_deprecated = item["deprecated"].GetString();
	}
	else
	{
		m_deprecated = "";
	}

	if (item.HasMember("displayName"))
	{
		m_displayName = item["displayName"].GetString();
	}
	else
	{
		m_displayName = "";
	}

	if (item.HasMember("options"))
	{
		const Value& options = item["options"];
		if (options.IsArray())
		{
			for (SizeType i = 0; i < options.Size(); i++)
			{
				m_options.push_back(string(options[i].GetString()));
			}
		}
	}

	// Item "value" can be an escaped JSON string, so check m_type JSON as well
	if (item.HasMember("value") &&
	    ((item["value"].IsObject() || m_type.compare("JSON") == 0)))
	{
		rapidjson::StringBuffer strbuf;
		rapidjson::Writer<rapidjson::StringBuffer> writer(strbuf);
		item["value"].Accept(writer);
		m_value = item["value"].IsObject() ?
			  // use current string
			  strbuf.GetString() :
			  // Unescape the string
			  this->unescape(strbuf.GetString());

		// If it's not a real eject, check the string buffer it is:
		if (!item["value"].IsObject())
		{
			Document check;
			check.Parse(m_value.c_str());
			if (check.HasParseError())
			{
				throw new runtime_error(GetParseError_En(check.GetParseError()));
			}
			if (!check.IsObject())
			{
				throw new runtime_error("'value' JSON property is not an object");
			}
		}
		m_itemType = JsonItem;
	}
	// Item "value" is a Bool or m_type is boolean
	else if (item.HasMember("value") &&
		 (item["value"].IsBool() || m_type.compare("boolean") == 0))
	{
		m_value = !item["value"].IsBool() ?
			  // use string value
			  item["value"].GetString() :
			  // use bool value
			  item["value"].GetBool() ? "true" : "false";	
		
		m_itemType = BoolItem;
	}
	// Item "value" is just a string
	else if (item.HasMember("value") && item["value"].IsString())
	{
		m_value = item["value"].GetString();
		m_itemType = StringItem;
	}
	// Item "value" is a Double
	else if (item.HasMember("value") && item["value"].IsDouble())
	{
		rapidjson::StringBuffer strbuf;
		rapidjson::Writer<rapidjson::StringBuffer> writer(strbuf);
		item["value"].Accept(writer);
		m_value = strbuf.GetString();
		m_itemType = DoubleItem;
	}
	// Item "value" is a Number
	else if (item.HasMember("value") && item["value"].IsNumber())
	{
		// Don't check Uint/Int/Long etc: just get the string value
		rapidjson::StringBuffer strbuf;
		rapidjson::Writer<rapidjson::StringBuffer> writer(strbuf);
		item["value"].Accept(writer);
		m_value = strbuf.GetString();
		m_itemType = NumberItem;
	}
	// Item "value" has an unknwon type so far: set empty string
	else
	{
		m_value = "";
	}

	// Item "default" can be an escaped JSON string, so check m_type JSON as well
	if (item.HasMember("default") &&
	    ((item["default"].IsObject() || m_type.compare("JSON") == 0)))
	{
		rapidjson::StringBuffer strbuf;
		rapidjson::Writer<rapidjson::StringBuffer> writer(strbuf);
		item["default"].Accept(writer);
		m_default = item["default"].IsObject() ?
			  // use current string
			  strbuf.GetString() :
			  // Unescape the string
			  this->unescape(strbuf.GetString());

		// If it's not a real eject, check the string buffer it is:
		if (!item["default"].IsObject())
		{
			Document check;
			check.Parse(m_default.c_str());
			if (check.HasParseError())
			{
				throw new runtime_error(GetParseError_En(check.GetParseError()));
			}
			if (!check.IsObject())
			{
				throw new runtime_error("'default' JSON property is not an object");
			}
		}
		m_itemType = JsonItem;
	}
	// Item "default" is a Bool or m_type is boolean
	else if (item.HasMember("default") &&
		 (item["default"].IsBool() || m_type.compare("boolean") == 0))
	{
		m_default = !item["default"].IsBool() ?
			    // use string value
			    item["default"].GetString() :
			    // use bool value
			    item["default"].GetBool() ? "true" : "false";	
		
		m_itemType = BoolItem;
	}
	// Item "default" is just a string
	else if (item.HasMember("default") && item["default"].IsString())
	{
		m_default = item["default"].GetString();
		m_itemType = StringItem;
	}
	// Item "default" is a Double
	else if (item.HasMember("default") && item["default"].IsDouble())
	{
		rapidjson::StringBuffer strbuf;
		rapidjson::Writer<rapidjson::StringBuffer> writer(strbuf);
		item["default"].Accept(writer);
		m_default = strbuf.GetString();
		m_itemType = DoubleItem;
	}
	// Item "default" is a Number
	else if (item.HasMember("default") && item["default"].IsNumber())
	{
		// Don't check Uint/Int/Long etc: just get the string value
		rapidjson::StringBuffer strbuf;
		rapidjson::Writer<rapidjson::StringBuffer> writer(strbuf);
		item["default"].Accept(writer);
		m_default = strbuf.GetString();
		m_itemType = NumberItem;
	}
	else
	// Item "default" has an unknwon type so far: set empty string
	{
		m_default = "";
	}
}

/**
 * Constructor for a configuration item
 */
ConfigCategory::CategoryItem::CategoryItem(const string& name, const std::string& description,
                                           const std::string& type, const std::string def,
                                           const std::string& value)
{
	m_name = name;
	m_description = description;
	m_type = type;
	m_default = def;
	m_value = value;
	m_itemType = StringItem;
}

/**
 * Create a JSON representation of the configuration item
 */
string ConfigCategory::CategoryItem::toJSON() const
{
ostringstream convert;

	convert << "\"" << m_name << "\" : { ";
	convert << "\"description\" : \"" << m_description << "\", ";
	if (! m_displayName.empty())
	{
		convert << "\"displayName\" : \"" << m_displayName << "\", ";
	}
	convert << "\"type\" : \"" << m_type << "\", ";
	if (m_options.size() > 0)
	{
		convert << "\"options\" : [ ";
		for (int i = 0; i < m_options.size(); i++)
		{
			if (i > 0)
				convert << ",";
			convert << "\"" << m_options[i] << "\"";
		}
		convert << "],";
	}

	if (m_itemType == StringItem ||
	    m_itemType == BoolItem ||
	    m_itemType == EnumerationItem)
	{
		convert << "\"value\" : \"" << m_value << "\", ";
		convert << "\"default\" : \"" << m_default << "\" }";
	}
	else if (m_itemType == JsonItem ||
		 m_itemType == NumberItem ||
		 m_itemType == DoubleItem)
	{
		convert << "\"value\" : " << m_value << ", ";
		convert << "\"default\" : " << m_default << " }";
	}
	return convert.str();
}

/**
 * Return only "default" item values
 */
string ConfigCategory::CategoryItem::defaultToJSON() const
{
ostringstream convert;

	convert << "\"" << m_name << "\" : { ";
	convert << "\"description\" : \"" << m_description << "\", ";
	convert << "\"type\" : \"" << m_type << "\", ";

	if (!m_order.empty())
	{
		convert << "\"order\" : \"" << m_order << "\", ";
	}

	if (!m_minimum.empty())
	{
		convert << "\"minimum\" : \"" << m_minimum << "\", ";
	}

	if (!m_maximum.empty())
	{
		convert << "\"maximum\" : \"" << m_maximum << "\", ";
	}

	if (!m_readonly.empty())
	{
		convert << "\"readonly\" : \"" << m_readonly << "\", ";
	}

	if (!m_file.empty())
	{
		convert << "\"file\" : \"" << m_file << "\", ";
	}

	if (m_itemType == StringItem ||
	    m_itemType == BoolItem)
	{
		convert << "\"default\" : \"" << m_default << "\" }";
	}
	/**
	 * NOTE:
	 * These data types must be all escaped.
	 * "default" items in the DefaultConfigCategory class are sent to
	 * ConfigurationManager interface which requires string values only:
	 *
	 * examples:
	 * we must use "100" not 100
	 * and for JSON
	 * "{\"pipeline\":[\"scale\"]}" not {"pipeline":["scale"]}
	 */
	else if (m_itemType == JsonItem ||
		 m_itemType == NumberItem ||
		 m_itemType == DoubleItem)
	{
		convert << "\"default\" : \"" << escape(m_default) << "\" }";
	}
	return convert.str();
}

// DefaultConfigCategory constructor
DefaultConfigCategory::DefaultConfigCategory(const string& name, const string& json) :
                                            ConfigCategory::ConfigCategory(name, json)
{
}

/**
 * Return JSON string of all category components
 * of a DefaultConfigCategory class
 */
string DefaultConfigCategory::toJSON() const
{
ostringstream convert;

	convert << "{ ";
	convert << "\"key\" : \"" << m_name << "\", ";
	convert << "\"description\" : \"" << m_description << "\", \"value\" : ";
	// Add items
	convert << DefaultConfigCategory::itemsToJSON();
	convert << " }";

	return convert.str();
}

/**
 * Return DefaultConfigCategory "default" items only
 */
string DefaultConfigCategory::itemsToJSON() const
{
ostringstream convert;
        
	convert << "{";
	for (auto it = m_items.cbegin(); it != m_items.cend(); it++)
	{       
		convert << (*it)->defaultToJSON();
		if (it + 1 != m_items.cend() )
		{       
			convert << ", ";
		}
	}
	convert << "}";

	return convert.str();
}

std::string ConfigCategory::CategoryItem::escape(const std::string& subject) const
{
size_t pos = 0;
string replace("\\\"");
string escaped = subject;

	while ((pos = escaped.find("\"", pos)) != std::string::npos)
	{
		escaped.replace(pos, 1, replace);
		pos += replace.length();
	}
	return escaped;
}

/**
 * Return JSON string of a category item
 * @param itemName	The given item within current category
 * @return		The JSON string version of itemName
 *			If not found {} is returned
 */
string ConfigCategory::itemToJSON(const string& itemName) const
{
	ostringstream convert;
        
        convert << "{";
        for (auto it = m_items.cbegin(); it != m_items.cend(); it++)
        {
		if ((*it)->m_name.compare(itemName) == 0)
		{
                	convert << (*it)->toJSON();
		}
	}
	convert << "}";
        
	return convert.str();
}

/**
 * Return unescaped version of a JSON string
 *
 * Routine removes \" inside the string
 * and leading and trailing "
 *
 * @param subject	Input string
 * @return		Unescaped string
 */
std::string ConfigCategory::CategoryItem::unescape(const std::string& subject) const
{
	size_t pos = 0;
	string replace("");
	string json = subject;

	// Replace '\"' with '"'
        while ((pos = json.find("\\\"", pos)) != std::string::npos)
        {
                json.replace(pos, 1, "");
        }
	// Remove leading '"'
	if (json[0] == '\"')
	{
		json.erase(0, 1);
	}
	// Remove trainling '"'
	if (json[json.length() - 1] == '\"')
	{
		json.erase(json.length() - 1, 1);
	}
        return json;
}<|MERGE_RESOLUTION|>--- conflicted
+++ resolved
@@ -672,7 +672,7 @@
 		m_order = "";
 	}
 
-<<<<<<< HEAD
+
 	if (item.HasMember("minimum"))
 	{
 		m_minimum = item["minimum"].GetString();
@@ -689,7 +689,8 @@
 	else
 	{
 		m_maximum = "";
-=======
+  }
+
 	if (item.HasMember("file"))
 	{
 		m_file = item["file"].GetString();
@@ -697,7 +698,6 @@
 	else
 	{
 		m_file = "";
->>>>>>> ccf70428
 	}
 
 	if (item.HasMember("readonly"))
