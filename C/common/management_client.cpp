--- conflicted
+++ resolved
@@ -1579,7 +1579,52 @@
 }
 
 /**
-<<<<<<< HEAD
+ * Return the content of the named ACL by calling the
+ * management API of the Fledge core.
+ *
+ * @param  aclName		The name of the ACL to return
+ * @return ACL			The ACL class
+ * @throw  exception		If the ACL does not exist or
+ *				the JSON result can not be parsed
+ */
+ACL ManagementClient::getACL(const string& aclName)
+{
+	try {
+		string url = "/fledge/ACL/" + urlEncode(aclName);
+
+		auto res = this->getHttpClient()->request("GET", url.c_str());
+		Document doc;
+		string response = res->content.string();
+		doc.Parse(response.c_str());
+		if (doc.HasParseError())
+		{
+			bool httpError = (isdigit(response[0]) &&
+					  isdigit(response[1]) &&
+					  isdigit(response[2]) && response[3]==':');
+			m_logger->error("%s fetching ACL for %s: %s\n",
+					httpError?"HTTP error while":"Failed to parse result of",
+					aclName.c_str(),
+					response.c_str());
+			throw new exception();
+		}
+		else if (doc.HasMember("message"))
+		{
+			m_logger->error("Failed to fetch ACL: %s.",
+				doc["message"].GetString());
+			throw new exception();
+		}
+		else
+		{
+			// Success
+			return ACL(response);
+		}
+	} catch (const SimpleWeb::system_error &e) {
+		m_logger->error("Get ACL failed %s.", e.what());
+		throw;
+	}
+}
+
+/**
  * Get the asset tracking tuple
  * for a service and asset name
  *
@@ -1592,8 +1637,8 @@
                                                         const std::string& assetName,
                                                         const std::string& event)
 {
-	m_logger->error("%s:%d function start  service = %s , assetName = %s ", __FILE__, __LINE__, serviceName.c_str(), assetName.c_str());
-	
+        m_logger->error("%s:%d function start  service = %s , assetName = %s ", __FILE__, __LINE__, serviceName.c_str(), assetName.c_str());
+
         StorageAssetTrackingTuple* tuple = NULL;
         try {
                 string url = "/fledge/track";
@@ -1636,25 +1681,25 @@
                                 // Process every row and create the AssetTrackingTuple object
                                 for (auto& rec : trackArray.GetArray())
                                 {
-					 m_logger->error("%s:%d Inside for loop of trackArray ", __FILE__, __LINE__);
+                                         m_logger->error("%s:%d Inside for loop of trackArray ", __FILE__, __LINE__);
 
                                         if (!rec.IsObject())
                                         {
                                                 throw runtime_error("Expected storage asset tracker tuple to be an object");
                                         }
 
-                                        // Note: deprecatedTimestamp NULL value is returned as ""
+					                                        // Note: deprecatedTimestamp NULL value is returned as ""
                                         // otherwise it's a string DATE
                                         bool deprecated = rec.HasMember("deprecatedTimestamp") &&
                                             strlen(rec["deprecatedTimestamp"].GetString());
 
-					std::string data ;
+                                        std::string data ;
                                         if (!rec.HasMember("data"))
                                         {
                                                 throw runtime_error("Expected asset tracker tuple to contain member data");
                                         }
-					else
-						m_logger->error("%s:%d got member data ", __FILE__, __LINE__);
+                                        else
+                                                m_logger->error("%s:%d got member data ", __FILE__, __LINE__);
 
                                         const rapidjson::Value& dataVal = rec["data"];
                                         if (!dataVal.IsObject())
@@ -1671,14 +1716,13 @@
                                         {
                                                 throw runtime_error("Expected datapoints to be string");
                                         }
-					else
-					{
-						m_logger->error("%s:%d got member data ", __FILE__, __LINE__);
-					}
+                                        else
+                                        {
+                                                m_logger->error("%s:%d got member data ", __FILE__, __LINE__);
+                                        }
 
                                         std::string datapoints = dataVal["datapoints"].GetString();
-
-					 m_logger->error("%s:%d  datapoints = %s ", __FILE__, __LINE__, datapoints.c_str());
+                                         m_logger->error("%s:%d  datapoints = %s ", __FILE__, __LINE__, datapoints.c_str());
                                         if (!dataVal.HasMember("count"))
                                         {
                                                  throw runtime_error("Expected asset tracker tuple to contain count");
@@ -1689,7 +1733,7 @@
                                                 throw runtime_error("Expected count in data to be int");
                                         }
                                         int count = dataVal["count"].GetInt();
-					m_logger->error("%s:%d count = %d  ", __FILE__, __LINE__, count);
+                                        m_logger->error("%s:%d count = %d  ", __FILE__, __LINE__, count);
 
 
                                         // Create a new AssetTrackingTuple object, to be freed by the caller
@@ -1706,7 +1750,7 @@
                                                         rec["asset"].GetString(),
                                                         rec["event"].GetString(),
                                                         deprecated);
- 
+
 
                                 }
                         }
@@ -1728,50 +1772,3 @@
 
         return tuple;
 }
-	
-=======
- * Return the content of the named ACL by calling the
- * management API of the Fledge core.
- *
- * @param  aclName		The name of the ACL to return
- * @return ACL			The ACL class
- * @throw  exception		If the ACL does not exist or
- *				the JSON result can not be parsed
- */
-ACL ManagementClient::getACL(const string& aclName)
-{
-	try {
-		string url = "/fledge/ACL/" + urlEncode(aclName);
-
-		auto res = this->getHttpClient()->request("GET", url.c_str());
-		Document doc;
-		string response = res->content.string();
-		doc.Parse(response.c_str());
-		if (doc.HasParseError())
-		{
-			bool httpError = (isdigit(response[0]) &&
-					  isdigit(response[1]) &&
-					  isdigit(response[2]) && response[3]==':');
-			m_logger->error("%s fetching ACL for %s: %s\n",
-					httpError?"HTTP error while":"Failed to parse result of",
-					aclName.c_str(),
-					response.c_str());
-			throw new exception();
-		}
-		else if (doc.HasMember("message"))
-		{
-			m_logger->error("Failed to fetch ACL: %s.",
-				doc["message"].GetString());
-			throw new exception();
-		}
-		else
-		{
-			// Success
-			return ACL(response);
-		}
-	} catch (const SimpleWeb::system_error &e) {
-		m_logger->error("Get ACL failed %s.", e.what());
-		throw;
-	}
-}
->>>>>>> 81724e20
