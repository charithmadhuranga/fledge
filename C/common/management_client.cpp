/*
 * FogLAMP storage service.
 *
 * Copyright (c) 2017-2018 OSisoft, LLC
 *
 * Released under the Apache 2.0 Licence
 *
 * Author: Mark Riddoch, Massimiliano Pinto
 */
#include <management_client.h>
#include <rapidjson/document.h>
#include <service_record.h>
#include <string>
#include <sstream>
#include <iostream>
#include <cctype>
#include <iomanip>
#include <asset_tracking.h>

using namespace std;
using namespace rapidjson;
using HttpClient = SimpleWeb::Client<SimpleWeb::HTTP>;

// handles m_client_map access
std::mutex mng_mtx_client_map;

/**
 * Management Client constructor
 */
ManagementClient::ManagementClient(const string& hostname, const unsigned short port) : m_uuid(0)
{
ostringstream urlbase;

	m_logger = Logger::getLogger();
	m_urlbase << hostname << ":" << port;
}

/**
 * Destructor for management client
 */
ManagementClient::~ManagementClient()
{
	std::map<std::thread::id, HttpClient *>::iterator item;

	if (m_uuid)
	{
		delete m_uuid;
		m_uuid = 0;
	}

	// Deletes all the HttpClient objects created in the map
	for (item  = m_client_map.begin() ; item  != m_client_map.end() ; ++item)
	{
		delete item->second;
	}
}

/**
 * Creates a HttpClient object for each thread
 * it stores/retrieves the reference to the HttpClient and the associated thread id in a map
 */
HttpClient *ManagementClient::getHttpClient() {

	std::map<std::thread::id, HttpClient *>::iterator item;
	HttpClient *client;

	std::thread::id thread_id = std::this_thread::get_id();

	mng_mtx_client_map.lock();
	item = m_client_map.find(thread_id);

	if (item  == m_client_map.end() ) {

		// Adding a new HttpClient
		client = new HttpClient(m_urlbase.str());
		m_client_map[thread_id] = client;
	}
	else
	{
		client = item->second;
	}
	mng_mtx_client_map.unlock();

	return (client);
}

/**
 * Register this service
 */
bool ManagementClient::registerService(const ServiceRecord& service)
{
string payload;

	try {
		service.asJSON(payload);

		auto res = this->getHttpClient()->request("POST", "/foglamp/service", payload);
		Document doc;
		string response = res->content.string();
		doc.Parse(response.c_str());
		if (doc.HasParseError())
		{
			bool httpError = (isdigit(response[0]) && isdigit(response[1]) && isdigit(response[2]) && response[3]==':');
			m_logger->error("%s service registration: %s\n", 
								httpError?"HTTP error during":"Failed to parse result of", 
								response.c_str());
			return false;
		}
		if (doc.HasMember("id"))
		{
			m_uuid = new string(doc["id"].GetString());
			m_logger->info("Registered service %s.\n", m_uuid->c_str());
			return true;
		}
		else if (doc.HasMember("message"))
		{
			m_logger->error("Failed to register service: %s.",
				doc["message"].GetString());
		}
		else
		{
			m_logger->error("Unexpected result from service registration %s",
					response.c_str());
		}
	} catch (const SimpleWeb::system_error &e) {
		m_logger->error("Register service failed %s.", e.what());
		return false;
	}
	return false;
}

/**
 * Unregister this service
 */
bool ManagementClient::unregisterService()
{

	if (!m_uuid)
	{
		return false;	// Not registered
	}
	try {
		string url = "/foglamp/service/";
<<<<<<< HEAD
		url += *m_uuid;

		auto res = this->getHttpClient()->request("DELETE", url.c_str());
=======
		url += url_encode(*m_uuid);
		auto res = m_client->request("DELETE", url.c_str());
>>>>>>> 871e4cd8
		Document doc;
		string response = res->content.string();
		doc.Parse(response.c_str());
		if (doc.HasParseError())
		{
			bool httpError = (isdigit(response[0]) && isdigit(response[1]) && isdigit(response[2]) && response[3]==':');
			m_logger->error("%s service unregistration: %s\n", 
								httpError?"HTTP error during":"Failed to parse result of", 
								response.c_str());
			return false;
		}
		if (doc.HasMember("id"))
		{
			m_uuid = new string(doc["id"].GetString());
			m_logger->info("Unregistered service %s.\n", m_uuid->c_str());
			return true;
		}
		else if (doc.HasMember("message"))
		{
			m_logger->error("Failed to unregister service: %s.",
				doc["message"].GetString());
		}
	} catch (const SimpleWeb::system_error &e) {
		m_logger->error("Unregister service failed %s.", e.what());
		return false;
	}
	return false;
}

/**
 * Get the specified service
 */
bool ManagementClient::getService(ServiceRecord& service)
{
string payload;

	try {
		string url = "/foglamp/service";
		if (!service.getName().empty())
		{
			url += "?name=" + url_encode(service.getName());
		}
		else if (!service.getType().empty())
		{
			url += "?type=" + url_encode(service.getType());
		}
		auto res = this->getHttpClient()->request("GET", url.c_str());
		Document doc;
		string response = res->content.string();
		doc.Parse(response.c_str());
		if (doc.HasParseError())
		{
			bool httpError = (isdigit(response[0]) && isdigit(response[1]) && isdigit(response[2]) && response[3]==':');
			m_logger->error("%s fetching service record: %s\n", 
								httpError?"HTTP error while":"Failed to parse result of", 
								response.c_str());
			return false;
		}
		else if (doc.HasMember("message"))
		{
			m_logger->error("Failed to register service: %s.",
				doc["message"].GetString());
			return false;
		}
		else
		{
			Value& serviceRecord = doc["services"][0];
			service.setAddress(serviceRecord["address"].GetString());
			service.setPort(serviceRecord["service_port"].GetInt());
			service.setProtocol(serviceRecord["protocol"].GetString());
			service.setManagementPort(serviceRecord["management_port"].GetInt());
			return true;
		}
	} catch (const SimpleWeb::system_error &e) {
		m_logger->error("Get service failed %s.", e.what());
		return false;
	}
	return false;
}

/**
 * Register interest in a configuration category
 */
bool ManagementClient::registerCategory(const string& category)
{
ostringstream convert;

	if (m_uuid == 0)
	{
		// Not registered with core
		m_logger->error("Storage service is not registered with the core - not registering configuration interest");
		return true;
	}
	try {
		convert << "{ \"category\" : \"" << category << "\", ";
		convert << "\"service\" : \"" << *m_uuid << "\" }";
		auto res = this->getHttpClient()->request("POST", "/foglamp/interest", convert.str());
		Document doc;
		string content = res->content.string();
		doc.Parse(content.c_str());
		if (doc.HasParseError())
		{
			bool httpError = (isdigit(content[0]) && isdigit(content[1]) && isdigit(content[2]) && content[3]==':');
			m_logger->error("%s category registration: %s\n", 
								httpError?"HTTP error during":"Failed to parse result of", 
								content.c_str());
			return false;
		}
		if (doc.HasMember("id"))
		{
			const char *reg_id = doc["id"].GetString();
			m_categories[category] = string(reg_id);
			m_logger->info("Registered configuration category %s, registration id %s.",
					category.c_str(), reg_id);
			return true;
		}
		else if (doc.HasMember("message"))
		{
			m_logger->error("Failed to register configuration category: %s.",
				doc["message"].GetString());
		}
		else
		{
			m_logger->error("Failed to register configuration category: %s.",
					content.c_str());
		}
	} catch (const SimpleWeb::system_error &e) {
                m_logger->error("Register configuration category failed %s.", e.what());
                return false;
        }
        return false;
}

/**
 * Unegister interest in a configuration category
 */             
bool ManagementClient::unregisterCategory(const string& category)
{               
ostringstream convert;
        
        try {   
		string url = "/foglamp/interest/";
<<<<<<< HEAD
		url += m_categories[category];
                auto res = this->getHttpClient()->request("DELETE", url.c_str());
=======
		url += url_encode(m_categories[category]);
        auto res = m_client->request("DELETE", url.c_str());
>>>>>>> 871e4cd8
        } catch (const SimpleWeb::system_error &e) {
                m_logger->error("Unregister configuration category failed %s.", e.what());
                return false;
        }
        return false;
}

/**
 * Get the set of all categories from the core micro service.
 */
ConfigCategories ManagementClient::getCategories()
{
	try {
		string url = "/foglamp/service/category";
		auto res = this->getHttpClient()->request("GET", url.c_str());
		Document doc;
		string response = res->content.string();
		doc.Parse(response.c_str());
		if (doc.HasParseError())
		{
			bool httpError = (isdigit(response[0]) && isdigit(response[1]) && isdigit(response[2]) && response[3]==':');
			m_logger->error("%s fetching configuration categories: %s\n", 
								httpError?"HTTP error while":"Failed to parse result of", 
								response.c_str());
			throw new exception();
		}
		else if (doc.HasMember("message"))
		{
			m_logger->error("Failed to fetch configuration categories: %s.",
				doc["message"].GetString());
			throw new exception();
		}
		else
		{
			return ConfigCategories(response);
		}
	} catch (const SimpleWeb::system_error &e) {
		m_logger->error("Get config categories failed %s.", e.what());
		throw;
	}
}

/**
 * Return the content of the named category by calling the
 * management API of the FogLAMP core.
 *
 * @param  categoryName		The name of the categpry to return
 * @return ConfigCategory	The configuration category
 * @throw  exception		If the category does not exist or
 *				the result can not be parsed
 */
ConfigCategory ManagementClient::getCategory(const string& categoryName)
{
	try {
<<<<<<< HEAD
		string url = "/foglamp/service/category/" + categoryName;
		auto res = this->getHttpClient()->request("GET", url.c_str());
=======
		string url = "/foglamp/service/category/" + url_encode(categoryName);
		auto res = m_client->request("GET", url.c_str());
>>>>>>> 871e4cd8
		Document doc;
		string response = res->content.string();
		doc.Parse(response.c_str());
		if (doc.HasParseError())
		{
			bool httpError = (isdigit(response[0]) && isdigit(response[1]) && isdigit(response[2]) && response[3]==':');
			m_logger->error("%s fetching configuration category for %s: %s\n", 
								httpError?"HTTP error while":"Failed to parse result of", 
								categoryName.c_str(), response.c_str());
			throw new exception();
		}
		else if (doc.HasMember("message"))
		{
			m_logger->error("Failed to fetch configuration category: %s.",
				doc["message"].GetString());
			throw new exception();
		}
		else
		{
			return ConfigCategory(categoryName, response);
		}
	} catch (const SimpleWeb::system_error &e) {
		m_logger->error("Get config category failed %s.", e.what());
		throw;
	}
}

/**
 * Set a category configuration item value
 *
 * @param categoryName  The given category name
 * @param itemName      The given item name
 * @param itemValue     The item value to set
 * @return              JSON string of the updated
 *                      category item
 * @throw               std::exception
 */
string ManagementClient::setCategoryItemValue(const string& categoryName,
					      const string& itemName,
					      const string& itemValue)
{
	try {
		string url = "/foglamp/service/category/" + url_encode(categoryName) + "/" + url_encode(itemName);
		string payload = "{ \"value\" : \"" + itemValue + "\" }";
<<<<<<< HEAD

		auto res = this->getHttpClient()->request("PUT", url.c_str(), payload);
=======
		auto res = m_client->request("PUT", url.c_str(), payload);
>>>>>>> 871e4cd8
		Document doc;
		string response = res->content.string();
		doc.Parse(response.c_str());
		if (doc.HasParseError())
		{
			bool httpError = (isdigit(response[0]) && isdigit(response[1]) && isdigit(response[2]) && response[3]==':');
			m_logger->error("%s setting configuration category item value: %s\n", 
								httpError?"HTTP error while":"Failed to parse result of", 
								response.c_str());
			throw new exception();
		}
		else if (doc.HasMember("message"))
		{
			m_logger->error("Failed to set configuration category item value: %s.",
					doc["message"].GetString());
			throw new exception();
		}
		else
		{
			return response;
		}
	} catch (const SimpleWeb::system_error &e) {
		m_logger->error("Get config category failed %s.", e.what());
		throw;
	}
}

/**
 * Add child categories to a (parent) category
 *
 * @param parentCategory	The given category name
 * @param children		Categories to add under parent
 * @return			JSON string with current child categories
 * @throw			std::exception
 */
string ManagementClient::addChildCategories(const string& parentCategory,
					    const vector<string>& children)
{
	try {
		string url = "/foglamp/service/category/" + url_encode(parentCategory) + "/children";
		string payload = "{ \"children\" : [";

		for (auto it = children.begin(); it != children.end(); ++it)
		{
			payload += "\"" + (*it)+ "\"";
			if ((it + 1) != children.end())
			{
				 payload += ", ";
			}
		}
		payload += "] }";
		auto res = this->getHttpClient()->request("POST", url.c_str(), payload);
		string response = res->content.string();
		Document doc;
		doc.Parse(response.c_str());
		if (doc.HasParseError() || !doc.HasMember("children"))
		{
			bool httpError = (isdigit(response[0]) && isdigit(response[1]) && isdigit(response[2]) && response[3]==':');
			m_logger->error("%s adding child categories: %s\n", 
								httpError?"HTTP error while":"Failed to parse result of", 
								response.c_str());
			throw new exception();
		}
		else if (doc.HasMember("message"))
		{
			m_logger->error("Failed to add child categories: %s.",
					doc["message"].GetString());
			throw new exception();
		}
		else
		{
			return response;
		}
	}
	catch (const SimpleWeb::system_error &e) {
		m_logger->error("Add child categories failed %s.", e.what());
		throw;
	}
}

/**
 * Get the asset tracking tuples
 *
 * @return		A vector of pointers to AssetTrackingTuple objects allocated on heap
 */
std::vector<AssetTrackingTuple*>& ManagementClient::getAssetTrackingTuples(const std::string serviceName)
{
	std::vector<AssetTrackingTuple*> *vec = new std::vector<AssetTrackingTuple*>();
	
	try {
<<<<<<< HEAD
		string url = "/foglamp/track?service="+serviceName;
		auto res = this->getHttpClient()->request("GET", url.c_str());
=======
		string url = "/foglamp/track?service="+url_encode(serviceName);
		auto res = m_client->request("GET", url.c_str());
>>>>>>> 871e4cd8
		Document doc;
		string response = res->content.string();
		doc.Parse(response.c_str());
		if (doc.HasParseError())
		{
			bool httpError = (isdigit(response[0]) && isdigit(response[1]) && isdigit(response[2]) && response[3]==':');
			m_logger->error("%s fetch asset tracking tuples: %s\n", 
								httpError?"HTTP error during":"Failed to parse result of", 
								response.c_str());
			throw new exception();
		}
		else if (doc.HasMember("message"))
		{
			m_logger->error("Failed to fetch asset tracking tuples: %s.",
				doc["message"].GetString());
			throw new exception();
		}
		else
		{
			const rapidjson::Value& trackArray = doc["track"];
			if (trackArray.IsArray())
			{
				// Process every row and create the AssetTrackingTuple object
				for (auto& rec : trackArray.GetArray())
				{
					if (!rec.IsObject())
					{
						throw runtime_error("Expected asset tracker tuple to be an object");
					}
					AssetTrackingTuple *tuple = new AssetTrackingTuple(rec["service"].GetString(), rec["plugin"].GetString(), rec["asset"].GetString(), rec["event"].GetString());
					vec->push_back(tuple);
				}
			}
			else
			{
				throw runtime_error("Expected array of rows in asset track tuples array");
			}

			return (*vec);
		}
	} catch (const SimpleWeb::system_error &e) {
		m_logger->error("Fetch/parse of asset tracking tuples failed: %s.", e.what());
		//throw;
	}
	catch (...) {
		m_logger->error("Some other exception");
	}
}

/**
 * Add a new asset tracking tuple
 *
 * @param service	Service name
 * @param plugin	Plugin name
 * @param asset		Asset name
 * @param event		Event type
 * @return		whether operation was successful
 */
bool ManagementClient::addAssetTrackingTuple(const std::string& service, 
					const std::string& plugin, const std::string& asset, const std::string& event)
{
	ostringstream convert;

	try {
		convert << "{ \"service\" : \"" << service << "\", ";
		convert << " \"plugin\" : \"" << plugin << "\", ";
		convert << " \"asset\" : \"" << asset << "\", ";
		convert << " \"event\" : \"" << event << "\" }";

<<<<<<< HEAD
		auto res = this->getHttpClient()->request("POST", "/foglamp/track", convert.str());
=======
		auto res = m_client->request("POST", "/foglamp/track", convert.str());
>>>>>>> 871e4cd8
		Document doc;
		string content = res->content.string();
		doc.Parse(content.c_str());
		if (doc.HasParseError())
		{
			bool httpError = (isdigit(content[0]) && isdigit(content[1]) && isdigit(content[2]) && content[3]==':');
			m_logger->error("%s asset tracking tuple addition: %s\n", 
								httpError?"HTTP error during":"Failed to parse result of", 
								content.c_str());
			return false;
		}
		if (doc.HasMember("foglamp"))
		{
			const char *reg_id = doc["foglamp"].GetString();
			m_logger->info("Added asset tracking tuple successfully");
			return true;
		}
		else if (doc.HasMember("message"))
		{
			m_logger->error("Failed to add asset tracking tuple: %s.",
				doc["message"].GetString());
		}
		else
		{
			m_logger->error("Failed to add asset tracking tuple: %s.",
					content.c_str());
		}
	} catch (const SimpleWeb::system_error &e) {
				m_logger->error("Failed to add asset tracking tuple: %s.", e.what());
				return false;
		}
		return false;
}

/**
 * URL-encode a given string
 *
 * @param s		Input string that is to be URL-encoded
 * @return		URL-encoded output string
 */
string ManagementClient::url_encode(const string &s) const
{
    ostringstream escaped;
    escaped.fill('0');
    escaped << hex;

    for (string::const_iterator i = s.begin(), n = s.end(); i != n; ++i) {
        string::value_type c = (*i);

        // Keep alphanumeric and other accepted characters intact
        if (isalnum(c) || c == '-' || c == '_' || c == '.' || c == '~') {
            escaped << c;
            continue;
        }

        // Any other characters are percent-encoded
        escaped << uppercase;
        escaped << '%' << setw(2) << int((unsigned char) c);
        escaped << nouppercase;
    }

    return escaped.str();
}
<|MERGE_RESOLUTION|>--- conflicted
+++ resolved
@@ -141,14 +141,8 @@
 	}
 	try {
 		string url = "/foglamp/service/";
-<<<<<<< HEAD
-		url += *m_uuid;
-
+		url += url_encode(*m_uuid);
 		auto res = this->getHttpClient()->request("DELETE", url.c_str());
-=======
-		url += url_encode(*m_uuid);
-		auto res = m_client->request("DELETE", url.c_str());
->>>>>>> 871e4cd8
 		Document doc;
 		string response = res->content.string();
 		doc.Parse(response.c_str());
@@ -291,13 +285,8 @@
         
         try {   
 		string url = "/foglamp/interest/";
-<<<<<<< HEAD
-		url += m_categories[category];
-                auto res = this->getHttpClient()->request("DELETE", url.c_str());
-=======
 		url += url_encode(m_categories[category]);
-        auto res = m_client->request("DELETE", url.c_str());
->>>>>>> 871e4cd8
+        auto res = this->getHttpClient()->request("DELETE", url.c_str());
         } catch (const SimpleWeb::system_error &e) {
                 m_logger->error("Unregister configuration category failed %s.", e.what());
                 return false;
@@ -352,13 +341,8 @@
 ConfigCategory ManagementClient::getCategory(const string& categoryName)
 {
 	try {
-<<<<<<< HEAD
-		string url = "/foglamp/service/category/" + categoryName;
+		string url = "/foglamp/service/category/" + url_encode(categoryName);
 		auto res = this->getHttpClient()->request("GET", url.c_str());
-=======
-		string url = "/foglamp/service/category/" + url_encode(categoryName);
-		auto res = m_client->request("GET", url.c_str());
->>>>>>> 871e4cd8
 		Document doc;
 		string response = res->content.string();
 		doc.Parse(response.c_str());
@@ -403,12 +387,7 @@
 	try {
 		string url = "/foglamp/service/category/" + url_encode(categoryName) + "/" + url_encode(itemName);
 		string payload = "{ \"value\" : \"" + itemValue + "\" }";
-<<<<<<< HEAD
-
 		auto res = this->getHttpClient()->request("PUT", url.c_str(), payload);
-=======
-		auto res = m_client->request("PUT", url.c_str(), payload);
->>>>>>> 871e4cd8
 		Document doc;
 		string response = res->content.string();
 		doc.Parse(response.c_str());
@@ -499,13 +478,8 @@
 	std::vector<AssetTrackingTuple*> *vec = new std::vector<AssetTrackingTuple*>();
 	
 	try {
-<<<<<<< HEAD
-		string url = "/foglamp/track?service="+serviceName;
+		string url = "/foglamp/track?service="+url_encode(serviceName);
 		auto res = this->getHttpClient()->request("GET", url.c_str());
-=======
-		string url = "/foglamp/track?service="+url_encode(serviceName);
-		auto res = m_client->request("GET", url.c_str());
->>>>>>> 871e4cd8
 		Document doc;
 		string response = res->content.string();
 		doc.Parse(response.c_str());
@@ -575,11 +549,7 @@
 		convert << " \"asset\" : \"" << asset << "\", ";
 		convert << " \"event\" : \"" << event << "\" }";
 
-<<<<<<< HEAD
 		auto res = this->getHttpClient()->request("POST", "/foglamp/track", convert.str());
-=======
-		auto res = m_client->request("POST", "/foglamp/track", convert.str());
->>>>>>> 871e4cd8
 		Document doc;
 		string content = res->content.string();
 		doc.Parse(content.c_str());
