--- conflicted
+++ resolved
@@ -117,16 +117,13 @@
 				std::string 	m_description;
 				std::string 	m_order;
 				std::string 	m_readonly;
-<<<<<<< HEAD
 				std::string 	m_deprecated;
 				std::string	m_minimum;
 				std::string	m_maximum;
 				std::string 	m_filename;
 				std::vector<std::string>
 						m_options;
-=======
 				std::string 	m_file;
->>>>>>> ccf70428
 				ItemType	m_itemType;
 		};
 		std::vector<CategoryItem *>	m_items;
