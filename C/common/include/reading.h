#ifndef _READING_H
#define _READING_H
/*
 * FogLAMP storage client.
 *
 * Copyright (c) 2018 OSisoft, LLC
 *
 * Released under the Apache 2.0 Licence
 *
 * Author: Mark Riddoch, Massimiliano Pinto
 */
#include <datapoint.h>
#include <string>
#include <ctime>
#include <vector>

#define DEFAULT_DATE_TIME_FORMAT      "%Y-%m-%d %H:%M:%S"
#define COMBINED_DATE_STANDARD_FORMAT "%Y-%m-%dT%H:%M:%S"
#define DATE_TIME_BUFFER_LEN          52

/**
 * An asset reading represented as a class.
 *
 * Each asset reading may have multiple datapoints to represent the
 * multiple values that maybe held within a complex asset.
 */
class Reading {
	public:
		Reading(const std::string& asset, Datapoint *value);
		Reading(const Reading& orig);

		~Reading();
<<<<<<< HEAD
		void		addDatapoint(Datapoint *value);
		std::string	toJSON() const;
	protected:
		Reading() {};
		unsigned long			m_id;
		bool				m_has_id;
		std::string			m_asset;
=======
		void			addDatapoint(Datapoint *value);
		std::string			toJSON();

		// Return AssetName
		const std::string		getAssetName() const;

		// Return Reading datapoints
		const std::vector<Datapoint *>	getReadingData() const;

		typedef enum dateTimeFormat { FMT_DEFAULT, FMT_STANDARD } readingTimeFormat;

		// Return Reading asset time
		const std::string getAssetDateTime(readingTimeFormat datetimeFmt = FMT_DEFAULT) const;

	private:
		const std::string		m_asset;
>>>>>>> 1f228ce1
		struct timeval			m_timestamp;
		struct timeval			m_userTimestamp;
		std::vector<Datapoint *>	m_values;
		std::string			m_uuid;
		// Supported date time formats for 'm_timestamp'
		std::vector<std::string>	m_dateTypes = { DEFAULT_DATE_TIME_FORMAT,
								COMBINED_DATE_STANDARD_FORMAT };
};
#endif
<|MERGE_RESOLUTION|>--- conflicted
+++ resolved
@@ -30,18 +30,8 @@
 		Reading(const Reading& orig);
 
 		~Reading();
-<<<<<<< HEAD
-		void		addDatapoint(Datapoint *value);
-		std::string	toJSON() const;
-	protected:
-		Reading() {};
-		unsigned long			m_id;
-		bool				m_has_id;
-		std::string			m_asset;
-=======
-		void			addDatapoint(Datapoint *value);
-		std::string			toJSON();
-
+		void				addDatapoint(Datapoint *value);
+		std::string			toJSON() const;
 		// Return AssetName
 		const std::string		getAssetName() const;
 
@@ -53,15 +43,17 @@
 		// Return Reading asset time
 		const std::string getAssetDateTime(readingTimeFormat datetimeFmt = FMT_DEFAULT) const;
 
-	private:
-		const std::string		m_asset;
->>>>>>> 1f228ce1
+	protected:
+		Reading() {};
+		unsigned long			m_id;
+		bool				m_has_id;
+		std::string			m_asset;
 		struct timeval			m_timestamp;
 		struct timeval			m_userTimestamp;
 		std::vector<Datapoint *>	m_values;
 		std::string			m_uuid;
 		// Supported date time formats for 'm_timestamp'
 		std::vector<std::string>	m_dateTypes = { DEFAULT_DATE_TIME_FORMAT,
-								COMBINED_DATE_STANDARD_FORMAT };
+								COMBINED_DATE_STANDARD_FORMAT 								    };
 };
 #endif
