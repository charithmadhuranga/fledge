--- conflicted
+++ resolved
@@ -30,10 +30,6 @@
 
 
 @pytest.fixture
-<<<<<<< HEAD
-def reset_and_start_fledge(storage_plugin):
-    """Fixture that kills fledge, reset database and starts fledge again
-=======
 def clean_setup_fledge_packages(package_build_version):
     assert os.environ.get('FLEDGE_ROOT') is not None
 
@@ -52,7 +48,6 @@
 @pytest.fixture
 def reset_and_start_fledge(storage_plugin):
     """Fixture that kills fledge, reset database and starts fledge again
->>>>>>> develop
         storage_plugin: Fixture that defines the storage plugin to be used for tests
     """
 
@@ -101,14 +96,9 @@
 
 @pytest.fixture
 def add_south():
-<<<<<<< HEAD
-    def _add_fledge_south(south_plugin, south_branch, fledge_url, service_name="play", config=None,
-                           plugin_lang="python", use_pip_cache=True, start_service=True, plugin_discovery_name=None):
-=======
     def _add_fledge_south(south_plugin, south_branch, fledge_url, service_name="play", config=None,
                            plugin_lang="python", use_pip_cache=True, start_service=True, plugin_discovery_name=None,
                            installation_type='make'):
->>>>>>> develop
         """Add south plugin and start the service by default"""
 
         plugin_discovery_name = south_plugin if plugin_discovery_name is None else plugin_discovery_name
@@ -119,17 +109,6 @@
 
         conn = http.client.HTTPConnection(fledge_url)
 
-<<<<<<< HEAD
-        try:
-            if plugin_lang == "python":
-                subprocess.run(["$FLEDGE_ROOT/tests/system/python/scripts/install_python_plugin {} south {} {}".format(
-                    south_branch, south_plugin, use_pip_cache)], shell=True, check=True)
-            else:
-                subprocess.run(["$FLEDGE_ROOT/tests/system/python/scripts/install_c_plugin {} south {}".format(
-                    south_branch, south_plugin)], shell=True, check=True)
-        except subprocess.CalledProcessError:
-            assert False, "{} plugin installation failed".format(south_plugin)
-=======
         def clone_make_install():
             try:
                 if plugin_lang == "python":
@@ -152,7 +131,6 @@
                 assert False, "{} package installation failed!".format(south_plugin)
         else:
             print("Skipped {} plugin installation. Installation mechanism is set to {}.".format(south_plugin, installation_type))
->>>>>>> develop
 
         # Create south service
         conn.request("POST", '/fledge/service', json.dumps(data))
