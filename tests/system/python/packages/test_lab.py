--- conflicted
+++ resolved
@@ -570,14 +570,4 @@
         for audit_detail in resp['audit']:
             if "test #1" == audit_detail['details']['name']:
                 assert "INFORMATION" == audit_detail['severity']
-                assert "NTFCL" == audit_detail['source']
-<<<<<<< HEAD
-
-
-def teardown_module(module):
-    try:
-        subprocess.run(["cd $FLEDGE_ROOT/tests/system/lab && ./remove"], shell=True, check=True)
-    except subprocess.CalledProcessError:
-        assert False, "remove package script failed!"
-=======
->>>>>>> develop+                assert "NTFCL" == audit_detail['source']