--- conflicted
+++ resolved
@@ -44,13 +44,8 @@
 echo "deb http://archives.dianomic.com/${PACKAGE_BUILD_VERSION}/${ID}/${UNAME}/ /" | sudo tee -a /etc/apt/sources.list
 sudo apt update
 
-<<<<<<< HEAD
-time sudo apt install -y fledge
+time sudo DEBIAN_FRONTEND=noninteractive apt install -yq fledge
 echo "==================== DONE INSTALLING Fledge =================="
-=======
-time sudo DEBIAN_FRONTEND=noninteractive apt install -yq foglamp
-echo "==================== DONE INSTALLING FogLAMP =================="
->>>>>>> 8d73dd3a
 
 time sudo apt install -y fledge-gui
 echo "==================== DONE INSTALLING Fledge GUI ======================"