--- conflicted
+++ resolved
@@ -51,19 +51,7 @@
         storage_return = {'count': 10,
                           'rows': [{'key': 'PURGED'}, {'key': 'SENT_4'}, {'key': 'UNSENT'}, {'key': 'SENT_2'},
                                    {'key': 'SENT_1'}, {'key': 'READINGS'}, {'key': 'BUFFERED'}, {'key': 'UNSNPURGED'},
-<<<<<<< HEAD
                                    {'key': 'DISCARDED'}]}
-        mockStorageClient = MagicMock(spec=StorageClient)
-        with patch.object(FoglampProcess, '__init__'):
-            with patch.object(logger, "setup"):
-                sh = StatisticsHistory()
-                sh._storage = mockStorageClient
-                with patch.object(sh._storage, "query_tbl_with_payload", return_value=storage_return) as patch_storage:
-                    assert sh._stats_keys() == ['PURGED', 'SENT_4', 'UNSENT', 'SENT_2', 'SENT_1',
-                                                'READINGS', 'BUFFERED', 'UNSNPURGED', 'DISCARDED']
-
-=======
-                                   {'key': 'SENT_3'}, {'key': 'DISCARDED'}]}
         mockStorageClientAsync = MagicMock(spec=StorageClientAsync)
         with patch.object(FoglampProcess, '__init__'):
             with patch.object(logger, "setup"):
@@ -71,9 +59,8 @@
                 sh._storage_async = mockStorageClientAsync
                 with patch.object(sh._storage_async, "query_tbl_with_payload", return_value=mock_coro(storage_return)) as patch_storage:
                     stats_keys = await sh._stats_keys()
-                    assert stats_keys == ['PURGED', 'SENT_4', 'UNSENT', 'SENT_2', 'SENT_1','READINGS', 'BUFFERED', 'UNSNPURGED',
-                                          'SENT_3', 'DISCARDED']
->>>>>>> 68e6ad0e
+                    assert stats_keys == ['PURGED', 'SENT_4', 'UNSENT', 'SENT_2', 'SENT_1',
+                                                'READINGS', 'BUFFERED', 'UNSNPURGED', 'DISCARDED']
                     patch_storage.assert_called_once_with('statistics', '{"modifier": "distinct", "return": ["key"]}')
 
     async def test_insert_into_stats_history(self):
