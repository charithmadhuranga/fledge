--- conflicted
+++ resolved
@@ -3,14 +3,10 @@
 cmake_minimum_required(VERSION 2.6)
 set(CMAKE_CXX_FLAGS "-std=c++11 -O3")
 
-<<<<<<< HEAD
-# Fledge libraries
-=======
 # libraries
 set(LIBCURL_LIB -lcurl)
 
-# FogLAMP libraries
->>>>>>> 8d73dd3a
+# Fledge libraries
 set(COMMON_LIB              common-lib)
 set(SERVICE_COMMON_LIB      services-common-lib)
 set(PLUGINS_COMMON_LIB      plugins-common-lib)
