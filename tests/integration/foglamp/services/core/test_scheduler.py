--- conflicted
+++ resolved
@@ -23,11 +23,7 @@
 __version__ = "${VERSION}"
 
 _CONNECTION_STRING = "dbname='foglamp' user='foglamp'"
-<<<<<<< HEAD
-# TODO: To run this test,
-=======
 # TODO: FOGL-1017 :To run this test, FOGLAMP_ENV=TEST is only used by scheduler
->>>>>>> 88dfa879
 # 1) Execute this command: FOGLAMP_ENV=TEST pytest -s -vv tests/integration/foglamp/services/core/test_scheduler.py
 
 # TODO: How to eliminate manual intervention as below when tests will run unattended at CI?
