--- conflicted
+++ resolved
@@ -30,14 +30,10 @@
     sa.Column('ts', sa.types.TIMESTAMP)
 )
 
-<<<<<<< HEAD
-_storage = StorageClient(core_management_host=pytest.test_env.address, core_management_port=pytest.test_env.core_mgmt_port, svc=None)
-=======
 _ADDRESS = pytest.test_env.address
 _MGT_PORT = pytest.test_env.core_mgmt_port
 
 _storage = StorageClient(core_management_host=_ADDRESS, core_management_port=_MGT_PORT, svc=None)
->>>>>>> cc7f7f46
 cf_mgr = None
 
 
@@ -515,7 +511,7 @@
             str(error_exec))
 
     async def test_unregister_interest_0_callback(self):
-        """ Test that when unregister_interest is called and name/callback combo does not 
+        """ Test that when unregister_interest is called and name/callback combo does not
             exist, nothing happens
 
         :assert:
@@ -524,9 +520,9 @@
         """
         self.cf_mgr.unregister_interest(category_name='boolean', callback='tests.callback')
         assert len(self.cf_mgr._registered_interests) == 0
-       
+
     async def test_unregister_interest_1_callback(self):
-        """ Test that when unregister_interest is called and only one callback exists for 
+        """ Test that when unregister_interest is called and only one callback exists for
             the name, _registered_interests removes the dictionary item for that name
 
         :assert:
@@ -538,7 +534,7 @@
         assert len(self.cf_mgr._registered_interests) == 0
 
     async def test_unregister_interest_2_callback(self):
-        """ Test that when unregister_interest is called and only one callback exists for 
+        """ Test that when unregister_interest is called and only one callback exists for
             the name, _registered_interests removes only the single callback from the list
 
         :assert:
