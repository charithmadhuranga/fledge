.. FogLAMP documentation master file, created by
   sphinx-quickstart on Fri Sep 22 02:34:49 2017.
   You can adapt this file completely to your liking, but it should at least
   contain the root `toctree` directive.

***********************************
Welcome to FogLAMP's documentation!
***********************************

.. toctree::

    01_introduction
    02_foglamp_at_a_glance
    03_getting_started
    04_installation
    05_testing
<<<<<<< HEAD
    06_plugins
=======
    06_plugins/index
>>>>>>> 0af06f15
    07_admin/index
    08_developer/index
    91_version_history
    92_downloads
<|MERGE_RESOLUTION|>--- conflicted
+++ resolved
@@ -14,11 +14,7 @@
     03_getting_started
     04_installation
     05_testing
-<<<<<<< HEAD
-    06_plugins
-=======
     06_plugins/index
->>>>>>> 0af06f15
     07_admin/index
     08_developer/index
     91_version_history
