
###############################################################################
################################### COMMANDS ##################################
###############################################################################
MKDIR_PATH := mkdir -p
CD := cd
LN := ln -sf
CMAKE := cmake
PIP_USER_FLAG = --user
PIP_INSTALL_REQUIREMENTS := pip3 install -Ir
PYTHON_BUILD_PACKAGE = python3 setup.py build -b ../$(PYTHON_BUILD_DIR)
RM_DIR := rm -r
RM_FILE := rm
MAKE_INSTALL = $(MAKE) install
CP_DIR := cp -r
CP := cp

###############################################################################
################################### DIRS/FILES ################################
###############################################################################
# PARENT DIR
MKFILE_PATH := $(abspath $(lastword $(MAKEFILE_LIST)))
CURRENT_DIR := $(dir $(MKFILE_PATH))

# C BUILD DIRS/FILES
CMAKE_FILE := $(CURRENT_DIR)/CMakeLists.txt
CMAKE_BUILD_DIR := cmake_build
CMAKE_GEN_MAKEFILE := $(CURRENT_DIR)/$(CMAKE_BUILD_DIR)/Makefile
CMAKE_SERVICES_DIR := $(CURRENT_DIR)/$(CMAKE_BUILD_DIR)/C/services
CMAKE_STORAGE_BINARY := $(CMAKE_SERVICES_DIR)/storage/storage
CMAKE_PLUGINS_DIR := $(CURRENT_DIR)/$(CMAKE_BUILD_DIR)/C/plugins
DEV_SERVICES_DIR := $(CURRENT_DIR)/services
SYMLINK_PLUGINS_DIR := $(CURRENT_DIR)/plugins
SYMLINK_STORAGE_BINARY := $(DEV_SERVICES_DIR)/storage

# PYTHON BUILD DIRS/FILES
PYTHON_SRC_DIR := python
PYTHON_BUILD_DIR := python_build
PYTHON_LIB_DIR := $(PYTHON_BUILD_DIR)/lib
PYTHON_REQUIREMENTS_FILE := $(PYTHON_SRC_DIR)/requirements.txt
PYTHON_SETUP_FILE := $(PYTHON_SRC_DIR)/setup.py

# INSTALL DIRS
INSTALL_DIR=$(DESTDIR)/usr/local/foglamp
PYTHON_INSTALL_DIR=$(INSTALL_DIR)/python
SCRIPTS_INSTALL_DIR=$(INSTALL_DIR)/scripts
BIN_INSTALL_DIR=$(INSTALL_DIR)/bin
EXTRAS_INSTALL_DIR=$(INSTALL_DIR)/extras
SCRIPT_PLUGINS_STORAGE_INSTALL_DIR = $(SCRIPTS_INSTALL_DIR)/plugins/storage
SCRIPT_SERVICES_INSTALL_DIR = $(SCRIPTS_INSTALL_DIR)/services
SCRIPT_TASKS_INSTALL_DIR = $(SCRIPTS_INSTALL_DIR)/tasks
FOGBENCH_PYTHON_INSTALL_DIR = $(EXTRAS_INSTALL_DIR)/python

# SCRIPTS TO INSTALL IN BIN DIR
FOGBENCH_SCRIPT_SRC := scripts/extras/foglamp.fogbench
FOGLAMP_SCRIPT_SRC := scripts/foglamp

# SCRIPTS TO INSTALL IN SCRIPTS DIR
POSTGRES_SCRIPT_SRC := scripts/plugins/storage/postgres
SOUTH_SCRIPT_SRC := scripts/services/south
STORAGE_SCRIPT_SRC := scripts/services/storage
NORTH_SCRIPT_SRC := scripts/tasks/north
PURGE_SCRIPT_SRC := scripts/tasks/purge
STATISTICS_SCRIPT_SRC := scripts/tasks/statistics

# FOGBENCH 
FOGBENCH_PYTHON_SRC_DIR := extras/python/fogbench

###############################################################################
################################### OTHER VARS ################################
###############################################################################
# ETC
PACKAGE_NAME=FogLAMP

###############################################################################
############################ PRIMARY TARGETS ##################################
###############################################################################
# default
# compile any code that must be compiled
# generally prepare the development tree to allow for core to be run
default : c_build $(SYMLINK_STORAGE_BINARY) $(SYMLINK_PLUGINS_DIR) \
	python_build python_requirements_user

# install
# Creates a deployment structure in the default destination, /usr/local/foglamp
# Destination may be overridden by use of the DESTDIR=<location> directive
# This first does a make to build anything needed for the installation.
<<<<<<< HEAD
install : $(INSTALL_DIR) c_install python_install python_requirements_system \
	scripts_install bin_install extras_install
=======
install : $(INSTALL_DIR) c_install python_install python_requirements
>>>>>>> ae508246

###############################################################################
############################ C BUILD/INSTALL TARGETS ##########################
###############################################################################
# run make execute makefiles producer by cmake
c_build : $(CMAKE_GEN_MAKEFILE)
	$(CD) $(CMAKE_BUILD_DIR) ; $(MAKE)

# run cmake to generate makefiles
# always rerun cmake because:
#   parent CMakeLists.txt may have changed
#   CMakeLists.txt files in subdirectories may have changed
$(CMAKE_GEN_MAKEFILE) : $(CMAKE_FILE) $(CMAKE_BUILD_DIR)
	$(CD) $(CMAKE_BUILD_DIR) ; $(CMAKE) $(CURRENT_DIR)

# create build dir
$(CMAKE_BUILD_DIR) :
	$(MKDIR_PATH) $@

# create symlink to storage binary
$(SYMLINK_STORAGE_BINARY) : $(DEV_SERVICES_DIR)
	$(LN) $(CMAKE_STORAGE_BINARY) $(SYMLINK_STORAGE_BINARY)

# create services dir
$(DEV_SERVICES_DIR) :
	$(MKDIR_PATH) $(DEV_SERVICES_DIR)

# create symlink for plugins dir
$(SYMLINK_PLUGINS_DIR) :
	$(LN) $(CMAKE_PLUGINS_DIR) $(SYMLINK_PLUGINS_DIR)

# run make install on cmake based components
c_install : c_build
	$(CD) $(CMAKE_BUILD_DIR) ; $(MAKE_INSTALL)

###############################################################################
###################### PYTHON BUILD/INSTALL TARGETS ###########################
###############################################################################
# build python source
python_build : $(PYTHON_SETUP_FILE)
	$(CD) $(PYTHON_SRC_DIR) ; $(PYTHON_BUILD_PACKAGE)

# install python requirements without --user 
python_requirements : $(PYTHON_REQUIREMENTS_FILE)
	$(PIP_INSTALL_REQUIREMENTS) $(PYTHON_REQUIREMENTS_FILE)

# install python requirements for user
python_requirements_user : $(PYTHON_REQUIREMENTS_FILE)
	$(PIP_INSTALL_REQUIREMENTS) $(PYTHON_REQUIREMENTS_FILE) $(PIP_USER_FLAG)

# create python install dir
$(PYTHON_INSTALL_DIR) :
	$(MKDIR_PATH) $@

# copy python package into install dir
python_install : python_build $(PYTHON_INSTALL_DIR)
	$(CP_DIR) $(PYTHON_LIB_DIR)/* $(PYTHON_INSTALL_DIR)

###############################################################################
###################### SCRIPTS INSTALL TARGETS ################################
###############################################################################
# install scripts
scripts_install : $(SCRIPTS_INSTALL_DIR) install_postgres_script \
	install_south_script install_storage_script install_north_script \
	install_purge_script install_statistics_script

# create scripts install dir
$(SCRIPTS_INSTALL_DIR) :
	$(MKDIR_PATH) $@

install_postgres_script : $(SCRIPT_PLUGINS_STORAGE_INSTALL_DIR) $(POSTGRES_SCRIPT_SRC)
	$(CP) $(POSTGRES_SCRIPT_SRC) $(SCRIPT_PLUGINS_STORAGE_INSTALL_DIR)
	
install_south_script : $(SCRIPT_SERVICES_INSTALL_DIR) $(SOUTH_SCRIPT_SRC)
	$(CP) $(SOUTH_SCRIPT_SRC) $(SCRIPT_SERVICES_INSTALL_DIR)

install_storage_script : $(SCRIPT_SERVICES_INSTALL_DIR) $(STORAGE_SCRIPT_SRC)
	$(CP) $(STORAGE_SCRIPT_SRC) $(SCRIPT_SERVICES_INSTALL_DIR)

install_north_script : $(SCRIPT_TASKS_INSTALL_DIR) $(NORTH_SCRIPT_SRC)
	$(CP) $(NORTH_SCRIPT_SRC) $(SCRIPT_TASKS_INSTALL_DIR)

install_purge_script : $(SCRIPT_TASKS_INSTALL_DIR) $(PURGE_SCRIPT_SRC)
	$(CP) $(PURGE_SCRIPT_SRC) $(SCRIPT_TASKS_INSTALL_DIR)

install_statistics_script : $(SCRIPT_TASKS_INSTALL_DIR) $(STATISTICS_SCRIPT_SRC)
	$(CP) $(STATISTICS_SCRIPT_SRC) $(SCRIPT_TASKS_INSTALL_DIR)

$(SCRIPT_PLUGINS_STORAGE_INSTALL_DIR) :
	$(MKDIR_PATH) $@

$(SCRIPT_SERVICES_INSTALL_DIR) :
	$(MKDIR_PATH) $@

$(SCRIPT_TASKS_INSTALL_DIR) :
	$(MKDIR_PATH) $@

###############################################################################
########################## BIN INSTALL TARGETS ################################
###############################################################################
# install bin
bin_install : $(BIN_INSTALL_DIR) $(FOGBENCH_SCRIPT_SRC) $(FOGLAMP_SCRIPT_SRC)
	$(CP) $(FOGBENCH_SCRIPT_SRC) $(BIN_INSTALL_DIR)
	$(CP) $(FOGLAMP_SCRIPT_SRC) $(BIN_INSTALL_DIR)

# create bin install dir
$(BIN_INSTALL_DIR) :
	$(MKDIR_PATH) $@

###############################################################################
####################### EXTRAS INSTALL TARGETS ################################
###############################################################################
# install bin
extras_install : $(EXTRAS_INSTALL_DIR) install_python_fogbench

install_python_fogbench : $(FOGBENCH_PYTHON_INSTALL_DIR) $(FOGBENCH_PYTHON_SRC_DIR)
	$(CP_DIR) $(FOGBENCH_PYTHON_SRC_DIR) $(FOGBENCH_PYTHON_INSTALL_DIR)

$(FOGBENCH_PYTHON_INSTALL_DIR) :
	$(MKDIR_PATH) $@

# create extras install dir
$(EXTRAS_INSTALL_DIR) :
	$(MKDIR_PATH) $@

###############################################################################
######################## SUPPORTING BUILD/INSTALL TARGETS #####################
###############################################################################
# create install directory
$(INSTALL_DIR) : 
	$(MKDIR_PATH) $@

###############################################################################
###############################################################################
###################### CLEAN/UNINSTALL TARGETS ################################
###############################################################################
# clean
clean :
	-$(RM_DIR) $(CMAKE_BUILD_DIR)
	-$(RM_DIR) $(PYTHON_BUILD_DIR)
	-$(RM_DIR) $(DEV_SERVICES_DIR)
	-$(RM) $(SYMLINK_PLUGINS_DIR)
<|MERGE_RESOLUTION|>--- conflicted
+++ resolved
@@ -85,12 +85,8 @@
 # Creates a deployment structure in the default destination, /usr/local/foglamp
 # Destination may be overridden by use of the DESTDIR=<location> directive
 # This first does a make to build anything needed for the installation.
-<<<<<<< HEAD
 install : $(INSTALL_DIR) c_install python_install python_requirements_system \
 	scripts_install bin_install extras_install
-=======
-install : $(INSTALL_DIR) c_install python_install python_requirements
->>>>>>> ae508246
 
 ###############################################################################
 ############################ C BUILD/INSTALL TARGETS ##########################
